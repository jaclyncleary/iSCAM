--- conflicted
+++ resolved
@@ -17,11 +17,8 @@
 	n          <- length(S)
 	biomass.df <- NULL
 	catch.df   <- NULL
-<<<<<<< HEAD
+	sublegal.df<- NULL
 	AAV.df   <- NULL
-=======
-	sublegal.df<- NULL
->>>>>>> 649a1cd4
 	for( i in 1:n)
 	{
 		#Scenario & Procedure from hdr Label
@@ -86,7 +83,6 @@
 		}
 
 		# Catch by gear.
-		
 		fn    <- function(X)
 		{
 			df <- as.data.frame(X$m_dCatchData)
@@ -119,27 +115,6 @@
 
 		catch.df <- rbind(catch.df,df)
 
-<<<<<<< HEAD
-
-		m_AAV  <- ddply(ctdf,.(Year,gear,area,group),summarize,
-		               AAV025=quantile(AAV,0.025,na.rm=T),
-		               AAV05=quantile(AAV,0.05,na.rm=T),
-		               AAV25=quantile(AAV,0.25,na.rm=T),
-		               AAV50=quantile(AAV,0.50,na.rm=T),
-		               AAV75=quantile(AAV,0.75,na.rm=T),
-		               AAV95=quantile(AAV,0.95,na.rm=T),
-		               AAV975=quantile(AAV,0.975,na.rm=T))
-
-		df2 <- data.frame(Scenario  = lbl[[i]][2],
-		                 Procedure = lbl[[i]][3],
-		                 m_AAV)
-
-		AAV.df <- rbind(AAV.df,df2)
-
-
-	}
-	mse.data <- list(biomass.df = biomass.df, catch.df=catch.df,AAV.df=AAV.df)
-=======
 		# Sublegal by gear
 		fn  <- function(X)
 		{
@@ -165,9 +140,26 @@
 		sublegal.df <- rbind(sublegal.df,df)
 
 
+
+
+		m_AAV  <- ddply(ctdf,.(Year,gear,area,group),summarize,
+		               AAV025=quantile(AAV,0.025,na.rm=T),
+		               AAV05=quantile(AAV,0.05,na.rm=T),
+		               AAV25=quantile(AAV,0.25,na.rm=T),
+		               AAV50=quantile(AAV,0.50,na.rm=T),
+		               AAV75=quantile(AAV,0.75,na.rm=T),
+		               AAV95=quantile(AAV,0.95,na.rm=T),
+		               AAV975=quantile(AAV,0.975,na.rm=T))
+
+		df2 <- data.frame(Scenario  = lbl[[i]][2],
+		                 Procedure = lbl[[i]][3],
+		                 m_AAV)
+
+		AAV.df <- rbind(AAV.df,df2)
+
+
 	}
-	mse.data <- list(biomass.df = biomass.df, catch.df=catch.df, sublegal.df=sublegal.df)
->>>>>>> 649a1cd4
+	mse.data <- list(biomass.df = biomass.df, catch.df=catch.df, sublegal.df=sublegal.df,AAV.df=AAV.df)
 	save(mse.data,file=paste0(.MSELIB,"MSE.Rdata"))
 }
 .saveMSEdataframe()