## ------------------------------------------------------------------------- ##
## CONTROL FILE TEMPLATE                                                     ##
## ------------------------------------------------------------------------- ##
##
##
## ------------------------------------------------------------------------- ##
## CONTROLS FOR LEADING PARAMETERS                                           ##
##  Prior descriptions:                                                      ##
##                      -0 uniform      (0,0)                                ##
##                      -1 normal       (p1=mu,p2=sig)                       ##
##                      -2 lognormal    (p1=log(mu),p2=sig)                  ##
##                      -3 beta         (p1=alpha,p2=beta)                   ##
##                      -4 gamma        (p1=alpha,p2=beta)                   ##
## ------------------------------------------------------------------------- ##
## npar
7
## ival         lb      ub      phz     prior   p1      p2      #parameter   ##
<<<<<<< HEAD
   7.0          0.0     10      2       0       0.0     12.0        #log_ro      ##
   0.75         0.2     1.0     2       3       3.00    2.00       #steepness   ##
   -1.89712    -3.0     2.0    -4       1       -1.203  0.15       #log_m g&b   ##
   6.5          0.0     10      1       0       0.0     12         #log_avgrec  ##
   7.5          0.0     10      1       0       0.0     12         #log_recinit ##
   0.5          0.01    0.99   -3       3       3.00    5.00       #rho         ##
   1.8          0.01    5.0    -3       4       1.01    1.01       #vartheta    ##
=======
   7.0          0.0     10      4       0       0.0     12.0        #log_ro      ##
   0.75         0.2     1.0     4       3       3.00    2.00       #steepness   ##
   -1.89712    -3.0     2.0    -4       1       -1.203  0.15       #log_m g&b   ##
   6.5          0.0     10      1       0       0.0     10         #log_avgrec  ##
   7.5          0.0     10      1       0       0.0     10         #log_recinit ##
   0.05         0.01    0.99    3       3       3.00    5.00       #rho         ##
   0.8          0.01    5.0     3       4       1.01    1.01       #vartheta    ##
>>>>>>> 5ab32aa6
## ------------------------------------------------------------------------- ##
##
## ------------------------------------------------------------------------- ##
## CONTROL PARAMETERS FOR AGE/SIZE COMPOSITION DATA FOR na_gears             ##
## ------------------------------------------------------------------------- ##
## Likelihood type for each gear:
##     -1 : multivariate logistic (dmvlogistic)
##     -2 : multinomial, sample size based on input data
##     -3 : logistic_normal, no autocorrelation, AR1, AR2.
##     -4 : logistic_normal, AR1
##     -5 : logistic_normal, AR2
## ------------------------------------------------------------------------- ##
## Number of columns == na_gears.
   1  6   6                         ## Gear Index
   1  3   3                         ## Likelihood type
   0.000  0.000   0.000             ## Minimum proportion for aggregation & tail compression
   0.0000 0.0000 0.0000             ## Small constant to add to comps & renormalize
   -1  -1   -1                      ## phase for log_age_tau2 estimation.
   -2  -2   -2                      ## phase for phi1 estimation: bounded (-1,1) AR1
   -2  -2   -2                      ## phase for phi2 estimation: bounded (0,1)  AR2 
   -12345                           ## int check (-12345)
## ------------------------------------------------------------------------- ##

##
## ------------------------------------------------------------------------- ##
## SELECTIVITY PARAMETERS Columns for gear                                   ##
## OPTIONS FOR SELECTIVITY (isel_type):                                      ##
##      1) logistic selectivity parameters                                   ##
##      2) selectivity coefficients                                          ##
##      3) a constant cubic spline with age-nodes                            ##
##      4) a time varying cubic spline with age-nodes                        ##
##      5) a time varying bicubic spline with age & year nodes.              ##
##      6) fixed logistic (set isel_type=6, and estimation phase to -1)      ##
##      7) logistic function of body weight.                                 ##
##      8) logistic with weight deviations (3 parameters)                    ##
##      11) logistic selectivity with 2 parameters based on mean length      ##
##      12) length-based selectivity coefficients with spline interpolation  ##
##      sig=0.05 0.10 0.15 0.20 0.30 0.40 0.50                               ##
##      wt =200. 50.0 22.2 12.5 5.56 3.12 2.00                               ##
## ------------------------------------------------------------------------- ##
<<<<<<< HEAD
	1  1	1  1  1  1 	        # 1  -selectivity type ivector(isel_type) for gear
	9.5  4.0   6.0  8.0  8.0  6.0		        # 2  -Age/length at 50% selectivity (logistic)
	0.5    2.5   2.5  2.5  2.5	 0.5       # 3  -STD at 50% selectivity (logistic)
	0  0  0  0  0  0				# 4  -No. of age nodes for each gear (0=ignore)
	0  0  0  0  0  0				# 5  -No. of year nodes for 2d spline(0=ignore)
=======
	11  1	1  1  1  11 	         # 1  -selectivity type ivector(isel_type) for gear
	82  4.0   6.0  8.0  8.0  65.0 # 2  -Age/length at 50% selectivity (logistic)
	5.5    2.5   2.5  2.5  2.5	 5.5       # 3  -STD at 50% selectivity (logistic)
	0  0  0  0  0  5				# 4  -No. of age nodes for each gear (0=ignore)
	0  0  0  0  0  10				# 5  -No. of year nodes for 2d spline(0=ignore)
>>>>>>> 5ab32aa6
	3	 -3  -3  -3  -3  3		# 6  -Phase of estimation (-1 for fixed)
	0.0  0.0  0.0  0.0  0.0  12.5			# 7  -Penalty wt for 2nd differences w=1/(2*sig^2)
	200.0  200.0  200.0  200.0  200.0  200.0		# 8  -Penalty wt for dome-shaped w=1/(2*sig^2)
	12.5  12.5  12.5  12.5  12.5  12.5			# 9  -Penalty wt for time-varying selectivity
	1  1  1  1  1  1               # 10 -n_sel_blocks (number of selex blocks)
## ------------------------------------------------------------------------- ##
## Start year of each time block: 1 row for each gear
1888 
1888
1888  
1888  
1888 
1888
##
##
##
## ------------------------------------------------------------------------- ##
## PRIORS FOR SURVEY Q                                                       ##
## Prior type:                                                               ##
##			0 - uninformative prior                                        ##
##			1 - normal prior density for log(q)                              ##
##			2 - random walk in q                                             ##
## ------------------------------------------------------------------------- ##
1					# -number of surveys (nits) 
0					# -prior type (see legend above
0					# -prior log(mean)
0					# -prior sd
## ------------------------------------------------------------------------- ##
##

## ------------------------------------------------------------------------- ##
## OTHER MISCELANEOUS CONTROLS                                               ##
## ------------------------------------------------------------------------- ##
0         # 1  -verbose ADMB output (0=off, 1=on)
1         # 2  -recruitment model (1=beverton-holt, 2=ricker)
0.15      # 3  -std in observed catches in first phase.
0.07      # 4  -std in observed catches in last phase.
0         # 5  -Assume unfished in first year (0=FALSE, 1=TRUE)
0.00      # 6  -Minimum proportion to consider in age-proportions for dmvlogistic
0.20      # 7  -Mean fishing mortality for regularizing the estimates of Ft
0.10      # 8  -std in mean fishing mortality in first phase
2.00      # 9  -std in mean fishing mortality in last phase
-3        # 10 -phase for estimating m_deviations (use -1 to turn off mdevs)
0.1       # 11 -std in deviations for natural mortality
12        # 12 -number of estimated nodes for deviations in natural mortality
0.50      # 13 -fraction of total mortality that takes place prior to spawning
3         # 14 -switch for age-composition likelihood (1=dmvlogistic,2=dmultinom)
0         # 15 -switch for IFD distribution in selectivity simulations
##
## ------------------------------------------------------------------------- ##
## MARKER FOR END OF CONTROL FILE (eofc)
## ------------------------------------------------------------------------- ##
999<|MERGE_RESOLUTION|>--- conflicted
+++ resolved
@@ -15,15 +15,6 @@
 ## npar
 7
 ## ival         lb      ub      phz     prior   p1      p2      #parameter   ##
-<<<<<<< HEAD
-   7.0          0.0     10      2       0       0.0     12.0        #log_ro      ##
-   0.75         0.2     1.0     2       3       3.00    2.00       #steepness   ##
-   -1.89712    -3.0     2.0    -4       1       -1.203  0.15       #log_m g&b   ##
-   6.5          0.0     10      1       0       0.0     12         #log_avgrec  ##
-   7.5          0.0     10      1       0       0.0     12         #log_recinit ##
-   0.5          0.01    0.99   -3       3       3.00    5.00       #rho         ##
-   1.8          0.01    5.0    -3       4       1.01    1.01       #vartheta    ##
-=======
    7.0          0.0     10      4       0       0.0     12.0        #log_ro      ##
    0.75         0.2     1.0     4       3       3.00    2.00       #steepness   ##
    -1.89712    -3.0     2.0    -4       1       -1.203  0.15       #log_m g&b   ##
@@ -31,7 +22,7 @@
    7.5          0.0     10      1       0       0.0     10         #log_recinit ##
    0.05         0.01    0.99    3       3       3.00    5.00       #rho         ##
    0.8          0.01    5.0     3       4       1.01    1.01       #vartheta    ##
->>>>>>> 5ab32aa6
+
 ## ------------------------------------------------------------------------- ##
 ##
 ## ------------------------------------------------------------------------- ##
@@ -72,19 +63,11 @@
 ##      sig=0.05 0.10 0.15 0.20 0.30 0.40 0.50                               ##
 ##      wt =200. 50.0 22.2 12.5 5.56 3.12 2.00                               ##
 ## ------------------------------------------------------------------------- ##
-<<<<<<< HEAD
-	1  1	1  1  1  1 	        # 1  -selectivity type ivector(isel_type) for gear
-	9.5  4.0   6.0  8.0  8.0  6.0		        # 2  -Age/length at 50% selectivity (logistic)
-	0.5    2.5   2.5  2.5  2.5	 0.5       # 3  -STD at 50% selectivity (logistic)
-	0  0  0  0  0  0				# 4  -No. of age nodes for each gear (0=ignore)
-	0  0  0  0  0  0				# 5  -No. of year nodes for 2d spline(0=ignore)
-=======
 	11  1	1  1  1  11 	         # 1  -selectivity type ivector(isel_type) for gear
 	82  4.0   6.0  8.0  8.0  65.0 # 2  -Age/length at 50% selectivity (logistic)
 	5.5    2.5   2.5  2.5  2.5	 5.5       # 3  -STD at 50% selectivity (logistic)
 	0  0  0  0  0  5				# 4  -No. of age nodes for each gear (0=ignore)
 	0  0  0  0  0  10				# 5  -No. of year nodes for 2d spline(0=ignore)
->>>>>>> 5ab32aa6
 	3	 -3  -3  -3  -3  3		# 6  -Phase of estimation (-1 for fixed)
 	0.0  0.0  0.0  0.0  0.0  12.5			# 7  -Penalty wt for 2nd differences w=1/(2*sig^2)
 	200.0  200.0  200.0  200.0  200.0  200.0		# 8  -Penalty wt for dome-shaped w=1/(2*sig^2)
