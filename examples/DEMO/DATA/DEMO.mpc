--- conflicted
+++ resolved
@@ -14,15 +14,9 @@
 ##| - USLIM -> upper size limit (cm)
 ##| - DM    -> Discard mortality rate (annual instantaneous rate).
 ## ——————————————————————————————————————————————————————————————————————————————————— ##
-<<<<<<< HEAD
-##                                    | AREAS (1 2 3 .... narea)  1 = open, 0 = closed ##
-## INDEX CSEX ASEX WSEX  LSLIM  USLIM  DM   | 1                                        ##
-	1    0    1      1   0      1000   0.15   1
-=======
 ##                                    		 | AREAS (1 2 3 .... narea)  1 = open, 0 = closed ##
 ## INDEX CSEX ASEX WSEX  LSLIM  USLIM  DM    | 1                                              ##
 	1    0    1      1		0   1000   0.15    1
->>>>>>> 86143b8e
 ## ——————————————————————————————————————————————————————————————————————————————————— ##
 ## CONTROLS FOR RECRUITMENT FUNCTION
 ## ——————————————————————————————————————————————————————————————————————————————————— ##
