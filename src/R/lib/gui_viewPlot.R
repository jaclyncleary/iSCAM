--- conflicted
+++ resolved
@@ -94,7 +94,6 @@
 	{
 		.plotSurveyFit( M )
 	}
-<<<<<<< HEAD
 	else if( plotType=="stockrecruit" )
 	{
 		.plotStockRecruit( M )
@@ -107,7 +106,6 @@
 	{
 		.plotStockStatus( M )
 	}	
-=======
 	else if( plotType=="ssbretro" )
 	{
 		.plotSSBretrospective( M )
@@ -120,7 +118,6 @@
 	{
 		.plotSelectivity( M )
 	}
->>>>>>> ece4bf9b
 }
 
 # |----------------------------------------------------------------------------------|
