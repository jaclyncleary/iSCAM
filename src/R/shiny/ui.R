--- conflicted
+++ resolved
@@ -30,6 +30,7 @@
 			        		  "Depletion",
 			        	  	   "Catch",
 			        	  	   "Sub-legal Catch",
+			        	  	   "AAV in Catch",
 			        	  	   "Wasteage"),
 			        		selected="Spawning biomass")
 			),
@@ -131,30 +132,6 @@
 	# 	"Plots",
 	# 	sidebarPanel(
 		  
-<<<<<<< HEAD
-		  sliderInput("years", "Years:",
-                  min = min(mse.DF$Year), 
-                  max = max(mse.DF$Year), 
-                  value = range(mse.DF$Year),
-                  format= "####"),
-
-		  selectInput('scenario',"Scenario",
-		              levels(mse.DF$Scenario),
-		              selected = levels(mse.DF$Scenario)[1],
-		              multiple = TRUE),
-
-		  selectInput('procedure',"Procedure",
-		              levels(mse.DF$Procedure),
-		              selected =  levels(mse.DF$Procedure)[1],
-		              multiple = TRUE),
-
-		  selectInput('plotType',"Select variable to plot",
-			        	c("Spawning biomass","Depletion",
-			        	  "Catch","Sub-legal Catch","AAV in Catch"))
-
-		),
-=======
->>>>>>> 680f182b
 
 
 		  
