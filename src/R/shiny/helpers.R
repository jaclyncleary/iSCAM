--- conflicted
+++ resolved
@@ -72,38 +72,31 @@
 		p  <- p + labs(x="Year",y="Sub-legal Catch")
 	}
 
-<<<<<<< HEAD
-	if( input$plotType=="AAV in Catch")
+	if( input$plotType=="AAV in Catch")	
 	{
-		print(colnames(df))
 		ci <- aes(ymin=AAV025,ymax=AAV975)
 		p  <- ggplot(df,aes(Year,AAV50,color=factor(gear),fill=factor(gear)))+geom_line()
 		p  <- p + geom_ribbon(ci,alpha=0.15)
 		p  <- p + labs(x="Year",y="AAV in Catch")
 		p  <- p + theme_bw(11) 
-=======
+	}
+
 	if( input$plotType=='Wasteage' )
 	{
 		ci <- aes(ymin=wt025,ymax=wt975)
 		p  <- ggplot(df,aes(Year,wt50))+geom_line()
 		p  <- p + geom_ribbon(ci,alpha=0.15)
 		p  <- p + labs(x="Year",y="Wasteage")
->>>>>>> 680f182b
 	}
-
 	
-<<<<<<< HEAD
-	facets <- paste("Procedure",'~',"Scenario")
-=======
 	# facets <- paste("Procedure",'~',"Scenario")
 	facets <- paste(input$facet_row,"~",input$facet_col)
 	p <- p + facet_grid(facets)
 
 	if( input$icolor != "." )
 	{
-		p <- p + aes_string(color=input$icolor,fill=input$icolor)
+		p <- p + aes_string(color=factor(input$icolor),fill=factor(input$icolor))
 	}
->>>>>>> 680f182b
 	# if( length(P) > 1 )
 	# {
 	# 	p <- p + aes_string(color="Procedure",fill="Procedure")
