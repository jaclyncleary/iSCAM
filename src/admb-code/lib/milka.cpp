// milka.cpp
/**
 * @Milka Source code for Operating Model
 * @author Steven Martell & Catarina Wor
 * @details The default constuctort uses model_data as the base
 * class for the OperatingModel class.  
 * 
 * The OperatingModel class has a major function called 
 * runScenario:
 * 
 * STATUS LEGEND
 *  - : partially implemented
 *  + : implemented & testing
 *   : Good to go! 
 * 
 * runScenario:                                STATUS
 * 		|- readMSEcontrols                     [-]			
 * 		|- initParameters                      [-]			
 * 			|- surveyQ			               [ ]
 * 			|- stock-recruitment parameters	   [ ]	
 * 		|- initMemberVariables			       [-]
 * 		|- conditionReferenceModel			   [-]
 * 		|- setRandomVariables			       [-]
 * 		|- | getReferencePointsAndStockStatus  [-]		
 * 		   | calculateTAC                      [-]
<<<<<<< HEAD
 * 		   | allocateTAC                       [ ]			
 * 		   | implementFisheries				   [ ]
 * 		   		|- calcSelectivity			   [ ]
 * 		   		|- calcRetentionDiscards	   [ ]		
 * 		   		|- calcTotalMortality		   [ ]	
 * 		   | updateReferenceModel			   [ ]
 * 		   | writeDataFile					   [-]
 * 		   | runStockAssessment				   [ ]
=======
 * 		   | allocateTAC                       [-]			
 * 		   | implementFisheries			
 * 		   		|- calcSelectivity			
 * 		   		|- calcRetentionDiscards			
 * 		   		|- calcTotalMortality			
 * 		   | updateReferenceModel			
 * 		   | writeDataFile			
 * 		   | runStockAssessment			
>>>>>>> 19ae7d69
 * 		|- |			
 * 		|- writeSimulationVariables			
 * 		|- calculatePerformanceMetrics			
 * 					
 */

#include <admodel.h>
#include "milka.h"
#include <contrib.h>

// Destructor
OperatingModel::~OperatingModel(){}

// Constructor
OperatingModel::OperatingModel(ModelVariables _mv,int argc,char * argv[])
:model_data(argc,argv), mv(_mv)
{
	cout<<"Inheritance version using model_data as base class"<<endl;
	cout<<"Ngroup "<<ngroup<<endl;
	cout<<"Catch Data\n"<<dCatchData<<endl;
	cout<<"d3 Survey Data\n"<<d3_survey_data<<endl;
	cout<<"eof "<<eof<<endl;

}


void OperatingModel::runScenario(const int &seed)
{
	readMSEcontrols();

	initParameters();

	initMemberVariables();

	conditionReferenceModel();

	setRandomVariables(seed);

	for(int i = nyr+1; i <= m_nPyr; i++ )
	{
		 
		getReferencePointsAndStockStatus();

		calculateTAC();
		
		allocateTAC(i);

		implementFisheries();

		updateReferenceModel();

		writeDataFile(i);

		runStockAssessment();
	}

	cout<<m_dCatchData<<endl;
}

/**
 * @brief Read control file for Management Strategy Evaluation.
 * @details Use cifstream to read in controls for MSE related options.
 * 
 */
void OperatingModel::readMSEcontrols()
{
	if(verbose) cout<<"MSE Control file\n"<<ProjControlFile<<endl;

	cifstream ifs(ProjControlFile);
	ifs>>m_nPyr;
	ifs>>m_nHCR;

	m_nGearIndex.allocate(1,ngear);
	m_nCSex.allocate(1,ngear);
	m_nASex.allocate(1,ngear);
	m_nAGopen.allocate(1,ngear,1,narea);
	
	// Controls for sexing catch and comps and fishing in given areas.
	imatrix tmp(1,ngear,-2,narea);
	ifs >> tmp;
	m_nGearIndex = column(tmp,-2);
	m_nCSex = column(tmp,-1);
	m_nASex = column(tmp,0);
	m_nAGopen = trans(trans(tmp).sub(1,narea));
	

}

/**
 * @brief Initialize model parameters based on model variable struct.
 * @details [long description]
 */
void OperatingModel::initParameters()
{
	
	// Initializing data members
	m_nNyr = nyr; // needs to be updated for each year inside the mse loop do we need this here??

	// needs to be updated for each year in the mse loop
	int nn = 0;
	for( k = 1; k <= ngear; k++ )
	{
		nn += sum(m_nAGopen(k));
		nn += m_nCSex(k)*nn;
	}
	cout<<n_ags<< " \t"<<nn<<endl;
	m_nCtNobs = nCtNobs + (m_nPyr - nyr)*nn;
	
	m_dCatchData.allocate(1,m_nCtNobs,1,7);
	m_dCatchData.initialize();
	m_dCatchData.sub(1,nCtNobs) = dCatchData;

	//m_nItNobs = nItNobs;
	m_n_it_nobs.allocate(1,nItNobs);
	m_n_it_nobs.initialize();
	
	m_d3SurveyData.allocate(1,nItNobs,1,m_n_it_nobs,1,8);
	m_d3SurveyData.initialize();

	for(int k=1;k<=nItNobs;k++)
	{
		m_n_it_nobs(k) = n_it_nobs(k) + (m_nPyr-nyr);
		m_d3SurveyData(k).sub(1,n_it_nobs(k)) = d3_survey_data(k);	
	}
		
	m_n_A_nobs.allocate(1,nAgears);
	m_n_A_nobs.initialize();
	
	m_d3_A.allocate(1,nAgears,1,m_n_A_nobs,n_A_sage-5,n_A_nage);
	m_d3_A.initialize();
	
	for(int k=1;k<=nAgears;k++)
	{
		m_n_A_nobs(k) = n_A_nobs(k) + (m_nPyr-nyr);
		m_d3_A(k).sub(1,n_A_nobs(k)) = d3_A(k);	
	}
	 
	m_nWtNobs.allocate(1,nWtTab);
	m_nWtNobs.initialize();

	m_d3_inp_wt_avg.allocate(1,nWtTab,1,m_nWtNobs,sage-5,nage);
	m_d3_inp_wt_avg.initialize();

	for(int k=1;k<=nWtTab;k++)
	{
		m_nWtNobs(k)= nWtNobs(k)+(m_nPyr-nyr);
		m_d3_inp_wt_avg(k).sub(1,nWtNobs(k)) = d3_inp_wt_avg(k);	
	}
	

	// initializing population parameters
	m_dRo        = exp(mv.log_ro);
	m_dSteepness = mv.steepness;
	m_dM         = exp(mv.m);
	m_dRho       = mv.rho;
	m_dVarphi    = sqrt(1.0/mv.varphi);
	m_dSigma     = sqrt(m_dRho) * m_dVarphi;
	m_dTau       = sqrt(1.0-m_dRho)*m_dVarphi;

	for(int ih = 1; ih <= n_ag; ih++ )
	{
		m_dRbar  = exp(mv.log_rbar(ih));
		m_dRinit = exp(mv.log_rinit(ih));
	}

	switch(int(d_iscamCntrl(2)))
	{
		case 1:
			//Beverton-Holt model
			m_dKappa = elem_div(4.*m_dSteepness,(1.-m_dSteepness));
			break;
		case 2:
			//Ricker model
			m_dKappa = pow((5.*m_dSteepness),1.25);
		break;
	}
}


void OperatingModel::initMemberVariables()
{
	m_N.allocate(1,n_ags,syr,m_nPyr,sage,nage); m_N.initialize();
	m_M.allocate(1,n_ags,syr,m_nPyr,sage,nage); m_M.initialize();
	m_F.allocate(1,n_ags,syr,m_nPyr,sage,nage); m_F.initialize();
	m_Z.allocate(1,n_ags,syr,m_nPyr,sage,nage); m_Z.initialize();
	m_S.allocate(1,n_ags,syr,m_nPyr,sage,nage); m_S.initialize();
	m_ft.allocate(1,n_ags,1,ngear,syr,m_nPyr);  m_ft.initialize();

	m_log_rt.allocate(1,n_ag,syr-nage+sage,nyr); m_log_rt.initialize();
	
	m_est_bo.allocate(1,ngroup);
	m_est_bmsy.allocate(1,ngroup);
	m_est_sbtt.allocate(1,ngroup);
	m_est_btt.allocate(1,ngroup);
	m_est_fmsy.allocate(1,nfleet);
	m_est_msy.allocate(1,nfleet);

	m_dTAC.allocate(1,nfleet);

	// Initialize Mortality arrays from ModelVariables (mv)
	for(int ig = 1; ig <= n_ags; ig++ )
	{
		m_M(ig).sub(syr,nyr) = (*mv.d3_M)(ig);
		m_F(ig).sub(syr,nyr) = (*mv.d3_F)(ig);
		m_Z(ig).sub(syr,nyr) = m_M(ig).sub(syr,nyr) + m_F(ig).sub(syr,nyr);
		m_S(ig).sub(syr,nyr) = exp(-m_Z(ig).sub(syr,nyr));
	}

}

void OperatingModel::conditionReferenceModel()
{
	int ig,ih;

	for( ig = 1; ig <= n_ags; ig++ )
	{
		f  = n_area(ig);
		g  = n_group(ig);
		ih = pntr_ag(f,g);

		dvector lx(sage,nage);
		dvector tr(sage,nage);
		lx(sage) = 1.0;
		for(j=sage;j< nage;j++)
		{
			lx(j+1) = lx(j) * exp( -m_M(ig)(syr)(j) );
		}
		lx(nage) /= (1.-exp(-m_M(ig)(syr,nage)));
		
		if( d_iscamCntrl(5) ) // initialize at unfished conditions.
		{
			tr =  log( m_dRo(g) ) + log(lx);
		}
		else if ( !d_iscamCntrl(5) )
		{
			tr(sage)        = ( mv.log_rbar(ih)+mv.log_rec_devs(ih)(syr));
			tr(sage+1,nage) = (mv.log_rinit(ih)+mv.init_log_rec_devs(ih));
			tr(sage+1,nage) = tr(sage+1,nage)+log(lx(sage+1,nage));
		}
		m_N(ig)(syr)(sage,nage) = 1./nsex * mfexp(tr);
		m_log_rt(ih)(syr-nage+sage,syr) = tr.shift(syr-nage+sage);

		for(i=syr;i<=nyr;i++)
		{
			if( i>syr )
			{
				m_log_rt(ih)(i) = (mv.log_rbar(ih)+mv.log_rec_devs(ih)(i));
				m_N(ig)(i,sage) = 1./nsex * mfexp( m_log_rt(ih)(i) );				
			}

			m_N(ig)(i+1)(sage+1,nage) =++elem_prod(m_N(ig)(i)(sage,nage-1)
			                                     ,m_S(ig)(i)(sage,nage-1));
			m_N(ig)(i+1,nage)        +=  m_N(ig)(i,nage)*m_S(ig)(i,nage);

			// average biomass for group in year i
			//bt(g)(i) += N(ig)(i) * d3_wt_avg(ig)(i);
		}
		m_N(ig)(nyr+1,sage) = 1./nsex * mfexp( mv.log_rbar(ih));
	}

}

void OperatingModel::setRandomVariables(const int& seed)
{
	m_nSeed = seed;
	random_number_generator rng(m_nSeed);

}


void OperatingModel::getReferencePointsAndStockStatus()
{
	// read iscam.res file to get this information.
	cifstream ifs("iSCAM.res");
	ifs >> m_est_bo;
	ifs >> m_est_fmsy;
	ifs >> m_est_msy;
	ifs >> m_est_bmsy;
	ifs >> m_est_sbtt;
	ifs >> m_est_btt;

	//cout<<m_est_btt<<endl;
}

/**
 * @brief Calculate the Total Allowable Catch
 * @details Total Allowable Catch is based on the estimates of current
 * stock statuts, reference points and the harvest control rule.
 * 
 * Uses a switch statement for HCR.  The HCR is set in the pcf file.
 */
void OperatingModel::calculateTAC()
{

	switch( int(m_nHCR) )
	{
		case 1: // Constant harvest rate
			m_dTAC  = elem_prod(m_est_fmsy,m_est_btt);
		break; 
	}
}


void OperatingModel::allocateTAC(const int& iyr)
{
	static int irow = nCtNobs;
	//m_dCatchdata(year,gear,area,group,sex,type,value)
	int h;
	for( k = 1; k <= nfleet; k++ )
	{
		h = m_nCSex(k);
		for( f = 1; f <= narea; f++ )
		{
			if(m_nAGopen(k,f))
			{
			for( g = 1; g <= ngroup; g++ )
			{
				if(!h)
				{
					irow ++;
					m_dCatchData(irow,1) = iyr;
					m_dCatchData(irow,2) = nFleetIndex(k);
					m_dCatchData(irow,3) = f;
					m_dCatchData(irow,4) = g;
					m_dCatchData(irow,5) = h;
					m_dCatchData(irow,6) = 1;  //TODO: Fix this
					m_dCatchData(irow,7) = m_dTAC(k);  // TODO: call a manager!
				}
				if(h)
				{	
					for( h = 1; h <= nsex; h++ )
					{
						irow ++;
						m_dCatchData(irow,1) = iyr;
						m_dCatchData(irow,2) = nFleetIndex(k);
						m_dCatchData(irow,3) = f;
						m_dCatchData(irow,4) = g;
						m_dCatchData(irow,5) = h;
						m_dCatchData(irow,6) = 1;  //TODO: Fix this
						m_dCatchData(irow,7) = m_dTAC(k);  // TODO: call a manager!
					}
				}
			}
			}
		}
	}

	

	
}

void OperatingModel::implementFisheries()
{

}

void OperatingModel::updateReferenceModel()
{

 
}

void OperatingModel::writeDataFile()
{

		adstring sim_datafile_name = "Simulated_Data_"+str(rseed)+".dat";
	  	ofstream dfs(sim_datafile_name);
	  	dfs<<"#Model dimensions"<<endl;
	  	dfs<< narea 		<<endl;
	  	dfs<< ngroup		<<endl;
	  	dfs<< nsex			<<endl;
	  	dfs<< syr   		<<endl;
	  	dfs<< i   			<<endl;
	  	dfs<< sage  		<<endl;
	  	dfs<< nage  		<<endl;
	  	dfs<< ngear 		<<endl;
	 
	  	dfs<<"#Allocation"	<<endl;
	  	dfs<< dAllocation 	<<endl;
	  	
	  	dfs<<"#Age-schedule and population parameters"<<endl;
	  	dfs<< d_linf  			<<endl;
	  	dfs<< d_vonbk  			<<endl;
	  	dfs<< d_to  			<<endl;
	  	dfs<< d_a  				<<endl;
	  	dfs<< d_b  				<<endl;
	  	dfs<< d_ah  			<<endl;
	  	dfs<< d_gh  			<<endl;
	  	dfs<< n_MAT				<<endl;
		dfs<< d_maturityVector  <<endl;
	
	  	dfs<<"#Observed catch data"<<endl;
	  	
	  		int nn = 0; // calculating nn again make initParameters return it???? 
			for( k = 1; k <= ngear; k++ )
			{
				nn += sum(m_nAGopen(k));
				nn += m_nCSex(k)*nn;
			}

	  	dfs<< m_nCtNobs + (i-nyr)*nn  		<<endl; 
	  	dfs<< m_dCatchData.sub(1,nCtNobs+(i-nyr)*nn)    <<endl;
	
	  	dfs<<"#Abundance indices"	<<endl;
		
	  	ivector tmp_n_it_nobs(1,nItNobs);
	  	d3_array tmp_d3SurveyData(1,nItNobs,1,tmp_n_it_nobs,1,8);

	  		for(int k=1;k<=nItNobs;k++)
			{
				tmp_n_it_nobs(k) = n_it_nobs(k) + (i-nyr);
				tmp_d3SurveyData(k) = m_d3SurveyData(k).sub(1,tmp_n_it_nobs(k));
			}
	  	
	  	dfs<< nItNobs 					<<endl;
	  	dfs<< tmp_n_it_nobs 				<<endl;
	  	dfs<< n_survey_type 			<<endl;
	  	dfs<< tmp_d3SurveyData		<<endl;
	
	  	dfs<<"#Age composition"		<<endl;

	  		ivector tmp_n_A_nobs(1,nAgears);
	  		d3_array tmp_d3_A(1,nAgears,1,tmp_n_A_nobs,n_A_sage-5,n_A_nage);
	  			
	  		for(int k=1;k<=nAgears;k++)
			{
				tmp_n_A_nobs(k) = n_A_nobs(k) + (i-nyr);
				tmp_d3_A(k) = m_d3_A(k).sub(1,tmp_n_A_nobs(k));	
			}

	  	dfs<< nAgears				<<endl;
	  	dfs<< tmp_n_A_nobs			<<endl;
	  	dfs<< n_A_sage				<<endl;
	  	dfs<< n_A_nage				<<endl;
	  	dfs<< inp_nscaler 			<<endl;
	  	dfs<< tmp_d3_A				<<endl;
	
	  	dfs<<"#Empirical weight-at-age data"	<<endl;

	  	ivector tmp_nWtNobs(1,nAgears);
	  	d3_array tmp_d3_inp_wt_avg(1,nWtTab,1,tmp_nWtNobs,sage-5,nage);

	  		for(int k=1;k<=nWtTab;k++)
			{
				tmp_nWtNobs(k)= nWtNobs(k)+(i-nyr);
				tmp_d3_inp_wt_avg(k)= m_d3_inp_wt_avg(k).sub(1,tmp_nWtNobs(k)) ;	
			}

	  	dfs<< nWtTab 				<<endl;
	  	dfs<< tmp_nWtNobs				<<endl;
		dfs<< tmp_d3_inp_wt_avg			<<endl; 
	
		dfs<<"#EOF"	<<endl;
		dfs<< 999	<<endl;

}

void OperatingModel::runStockAssessment()
{

}<|MERGE_RESOLUTION|>--- conflicted
+++ resolved
@@ -23,8 +23,7 @@
  * 		|- setRandomVariables			       [-]
  * 		|- | getReferencePointsAndStockStatus  [-]		
  * 		   | calculateTAC                      [-]
-<<<<<<< HEAD
- * 		   | allocateTAC                       [ ]			
+ * 		   | allocateTAC                       [-]			
  * 		   | implementFisheries				   [ ]
  * 		   		|- calcSelectivity			   [ ]
  * 		   		|- calcRetentionDiscards	   [ ]		
@@ -32,16 +31,6 @@
  * 		   | updateReferenceModel			   [ ]
  * 		   | writeDataFile					   [-]
  * 		   | runStockAssessment				   [ ]
-=======
- * 		   | allocateTAC                       [-]			
- * 		   | implementFisheries			
- * 		   		|- calcSelectivity			
- * 		   		|- calcRetentionDiscards			
- * 		   		|- calcTotalMortality			
- * 		   | updateReferenceModel			
- * 		   | writeDataFile			
- * 		   | runStockAssessment			
->>>>>>> 19ae7d69
  * 		|- |			
  * 		|- writeSimulationVariables			
  * 		|- calculatePerformanceMetrics			
