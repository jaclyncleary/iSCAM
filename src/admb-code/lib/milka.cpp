// milka.cpp
/**
 * @Milka Source code for Operating Model
 * @author Steven Martell & Catarina Wor
 * @details The default constuctort uses model_data as the base
 * class for the OperatingModel class.  
 * 
 * The OperatingModel class has a major function called 
 * runScenario:
 * 
 * STATUS LEGEND
 *  - : partially implemented
 *  + : implemented & testing
 *   : Good to go! 
 * 
 * runScenario:                                STATUS
 * 		|- readMSEcontrols                     [-]			
 * 		|- initParameters                      [-]			
 * 			|- surveyQ			               [ ]
 * 			|- stock-recruitment parameters	   [ ]	
 * 		|- initMemberVariables			       [-]
 * 		|- conditionReferenceModel			   [-]
 * 		|- setRandomVariables			       [-]
 * 		|- | getReferencePointsAndStockStatus  [-]		
 * 		   | calculateTAC                      [-]
 * 		   | allocateTAC                       [-]			
 * 		   | implementFisheries				   [-]
 * 		   		|- calcSelectivity			   [ ]
 * 		   		|- calcRetentionDiscards	   [ ]		
 * 		   		|- calcTotalMortality		   [-]	
 * 		   | calcRelativeAbundance             [-]
 * 		   | calcCompositionData               [-]
 *		   | calcEmpiricalWeightAtAge          [-]
 * 		   | updateReferenceModel			   [-]
 * 		   | writeDataFile					   [-]
 * 		   | runStockAssessment				   [-]
 * 		|- |			
 * 		|- writeSimulationVariables			
 * 		|- calculatePerformanceMetrics			
 * 					
 */

#include <admodel.h>
#include "milka.h"
#include "baranov.h"
#include <contrib.h>

// Destructor
OperatingModel::~OperatingModel(){}

// Constructor
OperatingModel::OperatingModel(ModelVariables _mv,int argc,char * argv[])
:model_data(argc,argv), mv(_mv)
{
	cout<<"Inheritance version using model_data as base class"<<endl;
	cout<<"Ngroup "<<ngroup<<endl;
	cout<<"Catch Data\n"<<dCatchData<<endl;
	cout<<"d3 Survey Data\n"<<d3_survey_data<<endl;
	cout<<"eof "<<eof<<endl;

}


void OperatingModel::runScenario(const int &seed)
{
	readMSEcontrols();

	initParameters();

	initMemberVariables();

	conditionReferenceModel();

	setRandomVariables(seed);

	for(int i = nyr+1; i <= m_nPyr; i++ )
	{
		getReferencePointsAndStockStatus();

		calculateTAC();
		
		allocateTAC(i);

		implementFisheries(i);

		calcTotalMortality(i);

		calcRelativeAbundance(i);

		calcCompositionData(i);

		calcEmpiricalWeightAtAge(i);

		updateReferenceModel(i);

		//writeDataFile(i);

		runStockAssessment();
		cout<<"Year = "<<	i<<endl;
	}
	cout<<m_dCatchData<<endl;
}

/**
 * @brief Read control file for Management Strategy Evaluation.
 * @details Use cifstream to read in controls for MSE related options.
 * 
 */
void OperatingModel::readMSEcontrols()
{
	if(verbose) cout<<"MSE Control file\n"<<ProjControlFile<<endl;

	cifstream ifs(ProjControlFile);
	ifs>>m_nPyr;
	ifs>>m_nHCR;

	m_nGearIndex.allocate(1,ngear);
	m_nCSex.allocate(1,ngear);
	m_nASex.allocate(1,ngear);
	m_nAGopen.allocate(1,ngear,1,narea);
	
	// Controls for sexing catch and comps and fishing in given areas.
	dmatrix tmp(1,ngear,-6,narea);
	ifs >> tmp;
	m_nGearIndex = ivector(column(tmp,-6));
	m_nCSex      = ivector(column(tmp,-5));
	m_nASex      = ivector(column(tmp,-4));
	m_nWSex 	 = ivector(column(tmp,-3));
	m_dLslim     = column(tmp,-2);
	m_dUslim     = column(tmp,-1);
	m_dDiscMortRate = column(tmp,0);
	for( k = 1; k <= ngear; k++ )
	{
		m_nAGopen(k) = ivector(tmp(k)(1,narea));
	}

	//Controls for recruitment options
	ifs>>m_nRecType;

	m_dispersal.allocate(1,narea,1,narea); m_dispersal.initialize();
	ifs>>m_dispersal; 

	ifs>>MseCtlFile;
	ifs>>MsePfcFile;

	
	//cout<<"finished MSE controls"<<endl;
}

/**
 * @brief Initialize model parameters based on model variable struct.
 * @details [long description]
 */
void OperatingModel::initParameters()
{
	
	// Initializing data members
	m_nNyr = nyr; // needs to be updated for each year inside the mse loop do we need this here??
	m_irow = nCtNobs; // counter for current number of rows in the catch table.
	m_nyrs = m_nPyr - m_nNyr;

	// needs to be updated for each year in the mse loop

	m_nn = 0;
	for( k = 1; k <= ngear; k++ )
	{
		m_nn += sum(m_nAGopen(k));
		m_nn += m_nCSex(k)*m_nn;
	}
	
	m_nCtNobs = nCtNobs + m_nyrs*m_nn;
	
	m_dCatchData.allocate(1,m_nCtNobs,1,7);
	m_dCatchData.initialize();
	m_dCatchData.sub(1,nCtNobs) = dCatchData;

	// allocate & initialize survey data arrays
	m_n_it_nobs.allocate(1,nItNobs);
	m_n_it_nobs.initialize();
	m_n_it_nobs = n_it_nobs + m_nyrs;
	
	m_d3SurveyData.allocate(1,nItNobs,1,m_n_it_nobs,1,8);
	m_d3SurveyData.initialize();
	for(int k=1;k<=nItNobs;k++)
	{
		m_d3SurveyData(k).sub(1,n_it_nobs(k)) = d3_survey_data(k);	
	}
	

	// Age-composition arrays	
	m_n_A_nobs.allocate(1,nAgears);
	m_n_A_nobs.initialize();
	m_n_A_nobs = n_A_nobs + m_nyrs + m_nyrs * sum(m_nASex);
	
	m_d3_A.allocate(1,nAgears,1,m_n_A_nobs,n_A_sage-5,n_A_nage);
	m_d3_A.initialize();
	
	for(int k=1;k<=nAgears;k++)
	{
		m_d3_A(k).sub(1,n_A_nobs(k)) = d3_A(k);	
	}
	 
	m_nWtNobs.allocate(1,nWtTab);
	m_nWtNobs = nWtNobs + m_nyrs + m_nyrs * sum(m_nWSex);

	m_d3_inp_wt_avg.allocate(1,nWtTab,1,m_nWtNobs,sage-5,nage);
	m_d3_inp_wt_avg.initialize();
	for(int k=1;k<=nWtTab;k++)
	{
		m_d3_inp_wt_avg(k).sub(1,nWtNobs(k)) = d3_inp_wt_avg(k);
	}
	

	// initializing population parameters
	m_dRo        = exp(mv.log_ro);
	m_dSteepness = mv.steepness;
	m_dM         = exp(mv.m);
	m_dRho       = mv.rho;
	m_dVarphi    = sqrt(1.0/mv.varphi);
	m_dSigma     = sqrt(m_dRho) * m_dVarphi;
	m_dTau       = sqrt(1.0-m_dRho)*m_dVarphi;

	m_dRbar.allocate(1,n_ag);
	m_dRinit.allocate(1,n_ag);
	for(int ih = 1; ih <= n_ag; ih++ )
	{
		m_dRbar  = exp(mv.log_rbar(ih));
		m_dRinit = exp(mv.log_rinit(ih));
	}

	switch(int(d_iscamCntrl(2)))
	{
		case 1:
			//Beverton-Holt model
			m_dKappa = elem_div(4.*m_dSteepness,(1.-m_dSteepness));
			break;
		case 2:
			//Ricker model
			m_dKappa = pow((5.*m_dSteepness),1.25);
		break;
	}

	
	//cout<<"finished init parameters"<<endl;
}


void OperatingModel::initMemberVariables()
{
	m_N.allocate(1,n_ags,syr,m_nPyr+1,sage,nage); m_N.initialize();
	m_M.allocate(1,n_ags,syr,m_nPyr,sage,nage); m_M.initialize();
	m_F.allocate(1,n_ags,syr,m_nPyr,sage,nage); m_F.initialize();
	m_Z.allocate(1,n_ags,syr,m_nPyr,sage,nage); m_Z.initialize();
	m_S.allocate(1,n_ags,syr,m_nPyr,sage,nage); m_S.initialize();
	m_ft.allocate(1,n_ags,1,ngear,syr,m_nPyr);  m_ft.initialize();
	m_d3_wt_avg.allocate(1,n_ags,syr,m_nPyr+1,sage,nage); m_d3_wt_avg.initialize();
	m_d3_wt_mat.allocate(1,n_ags,syr,m_nPyr+1,sage,nage); m_d3_wt_mat.initialize();

	m_log_rt.allocate(1,n_ag,syr-nage+sage,nyr); m_log_rt.initialize();
	
	m_est_bo.allocate(1,ngroup);
	m_est_bmsy.allocate(1,ngroup);
	m_est_sbtt.allocate(1,ngroup);
	m_est_btt.allocate(1,ngroup);
	m_est_fmsy.allocate(1,ngroup,1,nfleet);
	m_est_msy.allocate(1,ngroup,1,nfleet);

	//Spawning stock biomass

	m_sbt.allocate(syr,m_nPyr+1,1,ngroup);m_sbt.initialize();
	m_sbt.sub(syr,nyr+1)=(trans(mv.sbt)).sub(syr,nyr+1);
	m_dbeta.allocate(1,ngroup);m_dbeta.initialize();

	m_dTAC.allocate(1,ngroup,1,nfleet);

	m_q = mv.q;

	// Initialize Mortality arrays from ModelVariables (mv)
	for(int ig = 1; ig <= n_ags; ig++ )
	{
		m_M(ig).sub(syr,nyr) = (*mv.d3_M)(ig);
		m_F(ig).sub(syr,nyr) = (*mv.d3_F)(ig);
		m_Z(ig).sub(syr,nyr) = m_M(ig).sub(syr,nyr) + m_F(ig).sub(syr,nyr);
		m_S(ig).sub(syr,nyr) = exp(-m_Z(ig).sub(syr,nyr));
		m_d3_wt_avg(ig).sub(syr,nyr+1) = d3_wt_avg(ig).sub(syr,nyr+1);
		m_d3_wt_mat(ig).sub(syr,nyr+1) = d3_wt_mat(ig).sub(syr,nyr+1);

		// Temporary extend natural mortality out to m_nPyr
		for( i = nyr+1; i <= m_nPyr; i++ )
		{
			m_M(ig)(i) = m_M(ig)(nyr);
			m_d3_wt_avg(ig)(i+1) = d3_wt_avg(ig)(nyr+1);
			m_d3_wt_mat(ig)(i+1) = d3_wt_mat(ig)(nyr+1);
		}
	}

	// Selectivity
	d4_logSel.allocate(1,ngear,1,n_ags,syr,m_nPyr,sage,nage);
	d4_logSel.initialize();
	for( k = 1; k <= ngear; k++ )
	{
		for(int ig = 1; ig <= n_ags; ig++ )
		{
			d4_logSel(k)(ig).sub(syr,nyr) = (*mv.d4_logSel)(k)(ig);

			// Temporarily extend selectivity out to m_nPyr
			for( i = nyr+1; i <= m_nPyr; i++ )
			{
				d4_logSel(k)(ig)(i) = d4_logSel(k)(ig)(nyr);
			}
		}
	}

	// annual fishing mortality rates
	m_ft.allocate(1,n_ags,1,ngear,syr,m_nPyr);
	for(int ig = 1; ig <= n_ags; ig++ )
	{
		for(int k = 1; k <= ngear; k++ )
		{
			m_ft(ig)(k)(syr,nyr) = (*mv.d3_ft)(ig)(k);
			 /* code */
		}
	}


	//cout<<"finished init member variavbles"<<endl;

}

void OperatingModel::conditionReferenceModel()
{
	int ig,ih;

	for( ig = 1; ig <= n_ags; ig++ )
	{
		f  = n_area(ig);
		g  = n_group(ig);
		ih = pntr_ag(f,g);

		dvector lx(sage,nage);
		dvector tr(sage,nage);
		lx(sage) = 1.0;
		for(j=sage;j< nage;j++)
		{
			lx(j+1) = lx(j) * exp( -m_M(ig)(syr)(j) );
		}
		lx(nage) /= (1.-exp(-m_M(ig)(syr,nage)));
		
		if( d_iscamCntrl(5) ) // initialize at unfished conditions.
		{
			tr =  log( m_dRo(g) ) + log(lx);
		}
		else if ( !d_iscamCntrl(5) )
		{
			tr(sage)        = ( mv.log_rbar(ih)+mv.log_rec_devs(ih)(syr));
			tr(sage+1,nage) = (mv.log_rinit(ih)+mv.init_log_rec_devs(ih));
			tr(sage+1,nage) = tr(sage+1,nage)+log(lx(sage+1,nage));
		}
		m_N(ig)(syr)(sage,nage) = 1./nsex * mfexp(tr);
		m_log_rt(ih)(syr-nage+sage,syr) = tr.shift(syr-nage+sage);

		for(i=syr;i<=nyr;i++)
		{
			if( i>syr )
			{
				m_log_rt(ih)(i) = (mv.log_rbar(ih)+mv.log_rec_devs(ih)(i));
				m_N(ig)(i,sage) = 1./nsex * mfexp( m_log_rt(ih)(i) );				
			}

			m_N(ig)(i+1)(sage+1,nage) =++elem_prod(m_N(ig)(i)(sage,nage-1)
			                                     ,m_S(ig)(i)(sage,nage-1));
			m_N(ig)(i+1,nage)        +=  m_N(ig)(i,nage)*m_S(ig)(i,nage);

			// average biomass for group in year i
			//bt(g)(i) += N(ig)(i) * d3_wt_avg(ig)(i);
		}
		m_N(ig)(nyr+1,sage) = 1./nsex * mfexp( mv.log_rbar(ih));
	}

}

void OperatingModel::setRandomVariables(const int& seed)
{
	m_nSeed = seed;
	random_number_generator rng(m_nSeed);

}


void OperatingModel::getReferencePointsAndStockStatus()
{
	// read iscam.res file to get this information.
	cifstream ifs("iSCAM.res");
	ifs >> m_est_bo;
	ifs >> m_est_fmsy;
	ifs >> m_est_msy;
	ifs >> m_est_bmsy;
	ifs >> m_est_sbtt;
	ifs >> m_est_btt;

}

/**
 * @brief Calculate the Total Allowable Catch
 * @details Total Allowable Catch is based on the estimates of current
 * stock statuts, reference points and the harvest control rule.
 * 
 * Uses a switch statement for HCR.  The HCR is set in the pcf file.
 */
void OperatingModel::calculateTAC()
{
	for( g = 1; g <= ngroup; g++ )
	{
		switch( int(m_nHCR) )
		{
			case 1: // Constant harvest rate
				 m_dTAC(g)  = (1.0-exp(-m_est_fmsy(g))) * m_est_btt(g);
				//m_dTAC(g) = 1.0;
			break; 
		}
	}
}


void OperatingModel::allocateTAC(const int& iyr)
{
	static int irow = nCtNobs;
	//m_dCatchdata(year,gear,area,group,sex,type,value)
	int h;
	for( k = 1; k <= nfleet; k++ )
	{
		h = m_nCSex(k);
		for( f = 1; f <= narea; f++ )
		{
			if(m_nAGopen(k,f))
			{ 
			for( g = 1; g <= ngroup; g++ )
			{
				if(!h)
				{
					irow ++;
					m_dCatchData(irow,1) = iyr;
					m_dCatchData(irow,2) = nFleetIndex(k);
					m_dCatchData(irow,3) = f;
					m_dCatchData(irow,4) = g;
					m_dCatchData(irow,5) = h;
					m_dCatchData(irow,6) = 1;  //TODO: Fix this catch type
					m_dCatchData(irow,7) = m_dTAC(g)(k);  // TODO: call a manager!
				}
				if(h)
				{	
					for( h = 1; h <= nsex; h++ )
					{
						irow ++;
						m_dCatchData(irow,1) = iyr;
						m_dCatchData(irow,2) = nFleetIndex(k);
						m_dCatchData(irow,3) = f;
						m_dCatchData(irow,4) = g;
						m_dCatchData(irow,5) = h;
						m_dCatchData(irow,6) = 1;  //TODO: Fix this
						m_dCatchData(irow,7) = m_dTAC(g)(k);  // TODO: call a manager!
					}
				}
			}
			}
		}
	}

	
}
	
/**
 * @brief Implement spatially explicity fishery.
 * @details Implement the spatially epxlicity fishery using the Baranov catch equation
 * to determine the instantaneous fishing mortality rate in each area by each gear. This
 * routine uses the BaranovCatchEquation class object to do this.
 * 
 * Notes:
 * 	m_dTAC is a vector of allocated catches assiged to each fleet.
 * 	
 * 	Algorithm:
 * 	|- Apportion m_dTAC by area (f) for each stock (g)
 * 	|- Loop over each area and allocate catch in area (f) to gear (k),
 * 	|- Add implementation error to each gear and catch.
 * 	|- Assemble arguments for BaranovCatchEquation Class. 
 * 	     -> .getFishingMortality(ct,ma,&Va,na,wa,_hCt)
 * 	|- Calculate Fishing mortality rates on reference population.
 * 	|- Calculate Total landed catch.
 * 	|- Calculate total discards based on size-limits.
 * 	|- Calculate total discards from non-retention fisheries.
 * 	
 * 	
 * 	NOTES on Joint probability of capture & retention.
 * 	Defs:
 * 		- Pc = probability of capture
 * 		- Pr = probability of retention
 * 		- Pd = probability of discarding (1-Pr).
 * 		- dm = discard mortality rate.
 * 		
 * 	Joint probability model:
 * 	 Defs: Probability of retaining a fish of a given age a is:
 * 	 Va = Pc*(Pr + Pd*dm) = Pc(Pr+(1-Pr)*dm)
 * 	
 * 	The probability of retaining a fish is a function of its length
 * 	and the variance in length-at-age.  To to this we assume that length
 * 	at age is normaly distributed and the cumulative distibution is 
 * 	defined by the cumd_norm(z) function, where z is the 
 * 	(size_limit-mu)/sd;  This function is defined as the 
 * 	retention_probabilty
 * 	
 */
void OperatingModel::implementFisheries(const int &iyr)
{
	dvector tac(1,narea);
	dvector  ct(1,nfleet);
	dvector  pr(sage,nage);  // probability of retention
	dvector  pd(sage,nage);  // probability of discarding
	dmatrix  ma(1,nsex,sage,nage);
	dmatrix  na(1,nsex,sage,nage);
	dmatrix  wa(1,nsex,sage,nage);
	dmatrix  mu(1,nsex,sage,nage);
	dmatrix  sd(1,nsex,sage,nage);
	dmatrix  d_allocation(1,narea,1,nfleet);
	dmatrix  _hCt(1,nsex,1,nfleet);
	d3_array d3_Va(1,nsex,1,nfleet,sage,nage);
	tac.initialize();
	na.initialize();

	BaranovCatchEquation cBCE;

	for(int f = 1; f <= narea; f++ )
	{
		for(int g = 1; g <= ngroup; g++ )
		{
			ct = m_dTAC(g);  // Catch for each fleet.
			for(int h = 1; h <= nsex; h++ )
			{
				int ig = pntr_ags(f,g,h);
				ma(h) = m_M(ig)(iyr);			// natural mortality
				na(h) = m_N(ig)(iyr);			// numbers-at-age
				wa(h) = m_d3_wt_avg(ig)(iyr);	// weight-at-age
				mu(h) = exp(log(wa(h)/d_a(ig))/d_b(ig));
				sd(h) = 0.1 * mu(h);
				for(int k = 1; k <= nfleet; k++ )
				{ 
					int kk = m_nGearIndex(k);
					// Implement size limits here.
					pr = retention_probability(m_dLslim(k),m_dUslim(k),mu(h),sd(h));
					pd = 1.0 - pr;

					// int kk = nFleetIndex(k);
					d3_Va(h)(k) = exp(d4_logSel(kk)(ig)(iyr));

					// Joint probability model
					d3_Va(h)(k)=elem_prod(d3_Va(h)(k),pr + pd*m_dDiscMortRate(k));
					
				}
			}  // nsex

			// Calculate instantaneous fishing mortality rates.
			dvector ft = cBCE.getFishingMortality(ct,ma,&d3_Va,na,wa,_hCt);


			// Fill m_dCatchData array with actual catches taken by each fleet.
			for(int k = 1; k <= nfleet; k++ )
			{
				
				// Calculate total mortality array.
				for(int h = 1; h <= nsex; h++ )
				{
					int ig = pntr_ags(f,g,h);
					m_F(ig)(iyr) += ft(k) * d3_Va(h)(k);
				}


				if( ft(k) > 0 )
				{
					int kk = nFleetIndex(k);
					int hh = m_nCSex(k);   // flag for sex
					for( h = 1; h <= hh+1; h++ )
					{
						m_irow ++;
						m_dCatchData(m_irow,1) = iyr;
						m_dCatchData(m_irow,2) = kk;
						m_dCatchData(m_irow,3) = f;
						m_dCatchData(m_irow,4) = g;
						m_dCatchData(m_irow,5) = hh>0?h:0;
						m_dCatchData(m_irow,6) = 1;  //TODO: Fix this
						m_dCatchData(m_irow,7) = hh>0?_hCt(h,k):colsum(_hCt)(k);
					}
				}
			}

		}  // ngroup g
	} // narea f
	// cout<<m_dCatchData<<endl;
	// cout<<"END"<<endl;
	
	//cout<<"finished implementing fisheries"<<endl;

}




/**
 * @brief Calculate total mortality rates
 * @details Total mortality rates based on the sum of  natural mortality
 * fishing mortality and discard mortality, including wastage from 
 * directed fisheries that have size-limit regulations in effect.
 * 
 * @param iyr Current year.
 * 
 * TODO. Add the Discard mortality rate component.
 *     Z = M + F + D
 */
void OperatingModel::calcTotalMortality(const int& iyr)
{
	for(int ig = 1; ig <= n_ags; ig++ )
	{
		m_Z(ig)(iyr) = m_M(ig)(iyr) + m_F(ig)(iyr);
		m_S(ig)(iyr) = 1.0 - exp( -m_Z(ig)(iyr) );
	}
}

void OperatingModel::calcRelativeAbundance(const int& iyr)
{
	//m_d3SurveyData
	// Survey data header:
	// 1    2      3     4     5      6    7   8
	// iyr  index  gear  area  group  sex  wt  timing
	static int irow = 0;
	irow ++;
	int gear;
	dvector na(sage,nage);
	dvector va(sage,nage);
	dvector sa(sage,nage);
	dvector ma(sage,nage);
	dvector wa(sage,nage);
	double dV;
	for(int k = 1; k <= nItNobs; k++ )
	{
		
		gear = d3_survey_data(k)(1)(3);
		for( f = 1; f <= narea; f++ )
		{
			for( g = 1; g <= ngroup; g++ )
			{
				dV = 0;
				for( h = 1; h <= nsex; h++ )
				{
					int ig = pntr_ags(f,g,h);
					va = exp(d4_logSel(gear)(ig)(iyr));
					wa = m_d3_wt_avg(ig)(iyr);
					ma = m_d3_wt_mat(ig)(iyr);
					//sa  //TODO correct for survey timing.
					na = m_N(ig)(iyr);
					switch(n_survey_type(k))
					{
						case 1: // vulnerable numbers
							dV += na*va;
						break;

						case 2: // vulnerable biomass
							dV += elem_prod(na,va)*wa;
						break;

						case 3: // spawning biomass
							dV += na*ma;
						break;
					}
				}
				// cout<<va<<endl;
				// V is the population that is proportional to the index.
				m_d3SurveyData(k)(n_it_nobs(k)+irow,1) = iyr;
				m_d3SurveyData(k)(n_it_nobs(k)+irow,2) = m_q(k)*dV; // add observation err
				m_d3SurveyData(k)(n_it_nobs(k)+irow,3) = gear;
				m_d3SurveyData(k)(n_it_nobs(k)+irow,4) = f;    //TODO add to MSE controls
				m_d3SurveyData(k)(n_it_nobs(k)+irow,5) = g;    //TODO add to MSE controls
				m_d3SurveyData(k)(n_it_nobs(k)+irow,6) = 0;    //TODO add to MSE controls
				m_d3SurveyData(k)(n_it_nobs(k)+irow,7) = 1.0;  //TODO add to MSE controls
				m_d3SurveyData(k)(n_it_nobs(k)+irow,8) = 0.5;  //TODO add to MSE controls
				
			}
		}
	}	// end loop over surveys

	//cout<<"finished calculating relative abundance"<<endl;

}

/**
 * @brief Composition data.
 * @details Calculate composition data for current year.
 * 
 * Loop over nAgears
 * 	Loop over areas
 *    Loop over groups
 *      Loop over sex.
 *      	-Determine the catch-at-age proportions.
 *      	 given Selectivity of the gear & abundance
 *      	 in area f for group g and sex h.
 *      	-Sample catch with a precision specified in
 *      	 the MSE control file.  Can either use a 
 *      	 multinomial sample, or multivariate logistic.
 *      	-Other ideas include 2-stage sampling with the
 *      	 probability of finding an aggregation, and 
 *      	 the composition of the aggregation is highly
 *      	 correlated.
 * 
 * @param iyr Current year.
 * @param m_d3_A.allocate(1,nAgears,1,m_n_A_nobs,n_A_sage-5,n_A_nage); age-comp array.
 */		
void OperatingModel::calcCompositionData(const int& iyr)
{
	static int irow = 0; // counter for number of rows.
	int gear;
	dvector na(sage,nage);
	dvector va(sage,nage);
	dvector fa(sage,nage);
	dvector ma(sage,nage);
	dvector za(sage,nage);
	dmatrix ca(1,nsex,sage,nage);
	dmatrix pa(1,nsex,sage,nage);
	double ft;
	for(int k = 1; k <= nAgears; k++ )
	{
		gear = m_d3_A(k)(1)(n_A_sage(k)-4);
		for(int f = 1; f <= narea; f++ )
		{
			for(int g = 1; g <= ngroup; g++ )
			{
				ca.initialize();
				for(int h = 1; h <= nsex; h++ )
				{
					int ig = pntr_ags(f,g,h);
					va = exp(d4_logSel(gear)(ig)(iyr));
					na = m_N(ig)(iyr);
					ma = m_M(ig)(iyr);
					ft = m_ft(ig)(gear)(iyr);
					fa = (ft>0?ft:1.0) * va;  
					za = ma + fa;
					ca(h) = elem_prod(elem_prod(elem_div(fa,za),1.-exp(-za)),na);
					pa(h) = ca(h) / sum(ca(h));
				}
			
				int hh = m_nASex(k);   // flag for sex
				for( h = 1; h <= hh+1; h++ )
				{
					irow ++;
					m_d3_A(k)(n_A_nobs(k)+irow,n_A_sage(k)-5) = iyr;
					m_d3_A(k)(n_A_nobs(k)+irow,n_A_sage(k)-4) = gear;
					m_d3_A(k)(n_A_nobs(k)+irow,n_A_sage(k)-3) = f;
					m_d3_A(k)(n_A_nobs(k)+irow,n_A_sage(k)-2) = g;
					m_d3_A(k)(n_A_nobs(k)+irow,n_A_sage(k)-1) = hh>0?h:0;
					m_d3_A(k)(n_A_nobs(k)+irow)(n_A_sage(k),n_A_nage(k))
					= hh>0?pa(h)(n_A_sage(k),n_A_nage(k)):colsum(pa)(n_A_sage(k),n_A_nage(k));
				}
			}
		}
	}
	
}

void OperatingModel::calcEmpiricalWeightAtAge(const int& iyr)
{
	static int iroww = 0;
	int gear;
	
	for(int k = 1; k <= nWtTab; k++ )
	{
		gear = m_d3_inp_wt_avg(k)(1)(sage-4);

		for(int f = 1; f <= narea; f++ )
		{
			for(int g = 1; g <= ngroup; g++ )
			{

				int hh = m_nWSex(k);   // flag for sex
				for( h = 1; h <= hh+1; h++ )
				{
					iroww ++;
					int ig = pntr_ags(f,g,h);
		
					m_d3_inp_wt_avg(k)(nWtNobs(k)+iroww)(sage-5) = iyr;
					m_d3_inp_wt_avg(k)(nWtNobs(k)+iroww)(sage-4) = gear;
					m_d3_inp_wt_avg(k)(nWtNobs(k)+iroww)(sage-3) = f;
					m_d3_inp_wt_avg(k)(nWtNobs(k)+iroww)(sage-2) = g;
					m_d3_inp_wt_avg(k)(nWtNobs(k)+iroww)(sage-1) = hh>0?h:0;
					m_d3_inp_wt_avg(k)(nWtNobs(k)+iroww)(sage,nage) =m_d3_wt_avg(ig)(iyr)(sage,nage);
				}
			}
		}
	}	
	
}


void OperatingModel::updateReferenceModel(const int& iyr)
{
	cout<<"Start updateupdateReferenceModel"<<endl;
	
	// compute spawning biomass at time of spawning.
	dvector  stmp(sage,nage); stmp.initialize();

	for(int f=1;f<=narea;f++)
	{
		for(int h=1;h<=nsex;h++)
		{
			for(int g = 1; g<=ngroup; g++)
			{
				int ig = pntr_ags(f,g,h);
					
				stmp      = mfexp(-m_Z(ig)(iyr)*d_iscamCntrl(13));
				m_sbt(iyr+1,g) += elem_prod(m_N(ig)(iyr),m_d3_wt_mat(ig)(iyr)) * stmp;					
			}
		}
	}

	dvector tmp_rec(1,narea);tmp_rec.initialize();
	dvector tmp_rec_dis(1,narea);tmp_rec_dis.initialize();
	dvector prop_rec_g(1,n_ags);prop_rec_g.initialize();

	for(int ig = 1; ig <= n_ags; ig++ )
	{
		int f  = n_area(ig);
		int g  = n_group(ig);
		int ih = pntr_ag(f,g);
		
		
		// Recruitment
		//three options : average recruitment, Beverton &Holt and Ricker
		
		double tmp_st;
		tmp_st = m_sbt(iyr-sage,g);

		switch(m_nRecType)
		{
			case 1:  // | Beverton Holt model
				m_dbeta(g) = (m_dKappa(g)-1.0)/(mv.sbo(g));
				m_N(ig)(iyr+1,sage) = mv.so(g)*tmp_st/1.+m_dbeta(g)*tmp_st;
			break;

			case 2:  // | Ricker model
				m_dbeta(g) = log(m_dKappa(g))/mv.sbo(g);
				m_N(ig)(iyr+1,sage) = mv.so(g)*tmp_st*exp(-m_dbeta(g)*tmp_st);
			break;

			case 3: // average recruitment
				m_N(ig)(iyr+1,sage) = m_dRbar(ih);
		}
		m_N(ig)(iyr+1,sage) = m_N(ig)(iyr+1,sage)/nsex; //* mfexp( mv.log_rbar(ih));
		
		//disperse the recruits in each year 
		// assumes all groups disperse the same and prop of gorups by area remain const
		// TODO allow for separate dispersal matrices for each group
		
		//1 - calculate total recruits per area: tmp_rec
		tmp_rec(f) += m_N(ig)(iyr+1,sage);
		
		}
		
		//disperse recruits 
		tmp_rec_dis = tmp_rec*m_dispersal;

	for(int ig = 1; ig <= n_ags; ig++ )
	{
		int f  = n_area(ig);
		prop_rec_g(ig)=m_N(ig)(iyr+1,sage)/tmp_rec(f);
			 
		m_N(ig)(iyr+1,sage) = (tmp_rec(f)/nsex)*prop_rec_g(ig);	
	
		// Update numbers-at-age
		dvector st = exp(-(m_M(ig)(iyr)+m_F(ig)(iyr)) );
		m_N(ig)(iyr+1)(sage+1,nage) = ++ elem_prod(m_N(ig)(iyr)(sage,nage-1)
		                                           ,st(sage,nage-1));
		m_N(ig)(iyr+1,nage)        += m_N(ig)(iyr,nage) * st(nage);	
		
	}

<<<<<<< HEAD
	

	 cout<<"finished updatinf ref pop"<<endl;
=======
	 //cout<<"finished updatinf ref pop"<<endl;
>>>>>>> 86143b8e
}

void OperatingModel::writeDataFile(const int& iyr)
{

		adstring sim_datafile_name = "Simulated_Data_"+str(rseed)+".dat";
	  	ofstream dfs(sim_datafile_name);
	  	dfs<<"#Model dimensions"<<endl;
	  	dfs<< narea 		<<endl;
	  	dfs<< ngroup		<<endl;
	  	dfs<< nsex			<<endl;
	  	dfs<< syr   		<<endl;
	  	dfs<< iyr   			<<endl;
	  	dfs<< sage  		<<endl;
	  	dfs<< nage  		<<endl;
	  	dfs<< ngear 		<<endl;
	 
	  	dfs<<"#Allocation"	<<endl;
	  	dfs<< dAllocation 	<<endl;
	  	
	  	dfs<<"#Age-schedule and population parameters"<<endl;
	  	dfs<< d_linf  			<<endl;
	  	dfs<< d_vonbk  			<<endl;
	  	dfs<< d_to  			<<endl;
	  	dfs<< d_a  				<<endl;
	  	dfs<< d_b  				<<endl;
	  	dfs<< d_ah  			<<endl;
	  	dfs<< d_gh  			<<endl;
	  	dfs<< n_MAT				<<endl;
		dfs<< d_maturityVector  <<endl;
	
	  	dfs<<"#Observed catch data"<<endl;

	  	int tmp_nCtNobs = nCtNobs+(iyr-nyr)*m_nn;

	  	dfs<< m_nCtNobs + (iyr-nyr)*m_nn  		<<endl; 
	  	dfs<< m_dCatchData.sub(1,tmp_nCtNobs)    <<endl;
	
	  	dfs<<"#Abundance indices"	<<endl;
	  	
	  	dfs<< nItNobs 					<<endl;

		
	  	ivector tmp_n_it_nobs(1,nItNobs);
	  	tmp_n_it_nobs.initialize();
	  	d3_array tmp_d3SurveyData(1,nItNobs,1,tmp_n_it_nobs,1,8);
	  	tmp_d3SurveyData.initialize();


	  		for(int k=1;k<=nItNobs;k++)
			{
				tmp_n_it_nobs(k) = n_it_nobs(k) + (iyr-nyr);
				tmp_d3SurveyData(k) = m_d3SurveyData(k).sub(1,tmp_n_it_nobs(k));
			}
	  	
	  	dfs<< tmp_n_it_nobs 				<<endl;
	  	dfs<< n_survey_type 			<<endl;
	  	dfs<< tmp_d3SurveyData		<<endl;
	
	  	dfs<<"#Age composition"		<<endl;

	  		ivector tmp_n_A_nobs(1,nAgears);
	  		d3_array tmp_d3_A(1,nAgears,1,tmp_n_A_nobs,n_A_sage-5,n_A_nage);
	  			
	  		for(int k=1;k<=nAgears;k++)
			{
				tmp_n_A_nobs(k) = n_A_nobs(k) + (iyr-nyr)+ (iyr-nyr) * sum(m_nASex);;
				tmp_d3_A(k) = m_d3_A(k).sub(1,tmp_n_A_nobs(k));	
			}

	  	dfs<< nAgears				<<endl;
	  	dfs<< tmp_n_A_nobs			<<endl;
	  	dfs<< n_A_sage				<<endl;
	  	dfs<< n_A_nage				<<endl;
	  	dfs<< inp_nscaler 			<<endl;
	  	dfs<< tmp_d3_A				<<endl;
	
	  	dfs<<"#Empirical weight-at-age data"	<<endl;

	  	ivector tmp_nWtNobs(1,nWtTab);
	  	d3_array tmp_d3_inp_wt_avg(1,nWtTab,1,tmp_nWtNobs,sage-5,nage);

	  		for(int k=1;k<=nWtTab;k++)
			{
				tmp_nWtNobs(k)= nWtNobs(k) + (iyr-nyr) + (iyr-nyr) * sum(m_nWSex);
				tmp_d3_inp_wt_avg(k)= m_d3_inp_wt_avg(k).sub(1,tmp_nWtNobs(k)) ;
			}

	  	dfs<< nWtTab 					<<endl;
	  	dfs<< tmp_nWtNobs				<<endl;
		dfs<< tmp_d3_inp_wt_avg			<<endl; 
	
		dfs<<"#EOF"	<<endl;
		dfs<< 999	<<endl;

}

void OperatingModel::runStockAssessment()
{
	/*
		Call iscam ensuring that the correct Data files and control files 
		for the estimator are specfied in the mseRUN.dat file.

		System call should reflect.

		make ARG="-ind mseRUN.dat"  on unix flavors

		system("iscam.exe -ind mseRUN.dat")  on windoze boxes.
	*/

		
		ofstream rd("mseRUN.dat");
		rd<<"Simulated_Data_"+str(rseed)+".dat"<<endl;
		rd<<MseCtlFile + ".ctl"<<endl;
		rd<<MsePfcFile + ".pfc"<<endl;
		//exit(1);

		cout<<"running stock assessment"<<endl;

		#if defined __APPLE__ || defined __linux

		system("make ARG='-ind mseRUN.dat' run" );

		#endif

		#if defined _WIN32 || defined _WIN64

		system("iscam.exe -ind mseRUN.dat")

		#endif
		

 		


}<|MERGE_RESOLUTION|>--- conflicted
+++ resolved
@@ -878,13 +878,7 @@
 		
 	}
 
-<<<<<<< HEAD
-	
-
-	 cout<<"finished updatinf ref pop"<<endl;
-=======
 	 //cout<<"finished updatinf ref pop"<<endl;
->>>>>>> 86143b8e
 }
 
 void OperatingModel::writeDataFile(const int& iyr)
