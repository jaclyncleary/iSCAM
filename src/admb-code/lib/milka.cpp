--- conflicted
+++ resolved
@@ -94,12 +94,7 @@
 
 		writeDataFile(i);
 
-<<<<<<< HEAD
-		//runStockAssessment();
-		cout<<"Year = "<<	i<<endl;
-=======
 		runStockAssessment();
->>>>>>> 6114c00a
 		
 	}
 
@@ -808,7 +803,7 @@
 			for(int g = 1; g <= ngroup; g++ )
 			{
 
-				int hh = m_nWSex(k);   // flag for sex
+				int hh = m_nWSex(gear);   // flag for sex
 				for( h = 1; h <= hh+1; h++ )
 				{
 					m_W_irow(k) ++;
@@ -821,7 +816,7 @@
 					m_d3_inp_wt_avg(k)(nWtNobs(k)+m_W_irow(k))(sage-1) = hh>0?h:0;
 					cout<<"h is "<<h<<endl;
 					cout<<"hh is "<<hh<<endl;
-					cout<<"m_nWSex is "<<m_nWSex(k)<<endl;
+					cout<<"m_nWSex is "<<m_nWSex(gear)<<endl;
 					
 					m_d3_inp_wt_avg(k)(nWtNobs(k)+m_W_irow(k))(sage,nage) =m_d3_wt_avg(ig)(iyr)(sage,nage);
 				}
