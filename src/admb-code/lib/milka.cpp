// milka.cpp
/**
 * @Milka Source code for Operating Model
 * @author Steven Martell & Catarina Wor
 * @details The default constuctort uses model_data as the base
 * class for the OperatingModel class.  
 * 
 * The OperatingModel class has a major function called 
 * runScenario:
 * 
 * STATUS LEGEND
 *  - : partially implemented
 *  + : implemented & testing
 *   : Good to go! 
 * 
 * runScenario:                                STATUS
 * 		|- readMSEcontrols                     [-]			
 * 		|- initParameters                      [-]			
 * 			|- surveyQ			               [ ]
 * 			|- stock-recruitment parameters	   [ ]	
 * 		|- initMemberVariables			       [-]
 * 		|- conditionReferenceModel			   [-]
 * 		|- setRandomVariables			       [-]
 * 		|- | getReferencePointsAndStockStatus  [-]		
 * 		   | calculateTAC                      [-]
 * 		   | allocateTAC                       [-]			
 * 		   | implementFisheries				   [-]
 * 		   		|- calcSelectivity			   [ ]
 * 		   		|- calcRetentionDiscards	   [ ]		
 * 		   		|- calcTotalMortality		   [-]	
 * 		   | calcRelativeAbundance             [-]
 * 		   | calcCompositionData               [-]
 *		   | calcEmpiricalWeightAtAge          [-]
 * 		   | updateReferenceModel			   [-]
 * 		   | writeDataFile					   [-]
 * 		   | runStockAssessment				   [-]
 * 		|- |			
 * 		|- writeSimulationVariables			
 * 		|- calculatePerformanceMetrics			
 * 					
 */

#include <admodel.h>
#include "milka.h"
#include "baranov.h"
#include <contrib.h>

// Destructor
OperatingModel::~OperatingModel(){}

// Constructor
OperatingModel::OperatingModel(ModelVariables _mv,int argc,char * argv[])
:model_data(argc,argv), mv(_mv)
{
	// cout<<"Inheritance version using model_data as base class"<<endl;
	// cout<<"Ngroup "<<ngroup<<endl;
	// cout<<"Catch Data\n"<<dCatchData<<endl;
	// cout<<"d3 Survey Data\n"<<d3_survey_data<<endl;
	// cout<<"eof "<<eof<<endl;

}


void OperatingModel::runScenario(const int &seed)
{
	readMSEcontrols();

	initParameters();

	initMemberVariables();

	conditionReferenceModel();

	setRandomVariables(seed);
	for(int i = nyr+1; i <= m_nPyr; i++ )
	{
		getReferencePointsAndStockStatus();

		calculateTAC();
		
		allocateTAC(i);

		implementFisheries(i);

		calcTotalMortality(i);

		calcRelativeAbundance(i);

		calcCompositionData(i);

		calcEmpiricalWeightAtAge(i);

		updateReferenceModel(i);

		writeDataFile(i);

		runStockAssessment();
		
	}

}

/**
 * @brief Read control file for Management Strategy Evaluation.
 * @details Use cifstream to read in controls for MSE related options.
 * 
 */
void OperatingModel::readMSEcontrols()
{
	if(verbose) cout<<"MSE Control file\n"<<ProjControlFile<<endl;

	cifstream ifs(ProjControlFile);
	ifs>>m_nPyr;
	ifs>>m_nHCR;

	m_nGearIndex.allocate(1,ngear);
	m_nCSex.allocate(1,ngear);
	m_nASex.allocate(1,ngear);
	m_nAGopen.allocate(1,ngear,1,narea);
	
	// Controls for sexing catch and comps and fishing in given areas.
	dmatrix tmp(1,ngear,-7,narea);
	ifs >> tmp;
	m_nGearIndex = ivector(column(tmp,-7));
	m_nCSex      = ivector(column(tmp,-6));
	m_nASex      = ivector(column(tmp,-5));
	m_nATau 	 = column(tmp,-4);
	m_nWSex 	 = ivector(column(tmp,-3));
	m_dLslim     = column(tmp,-2);
	m_dUslim     = column(tmp,-1);
	m_dDiscMortRate = column(tmp,0);

	for( k = 1; k <= ngear; k++ )
	{
		m_nAGopen(k) = ivector(tmp(k)(1,narea));
	}

	//Controls for recruitment options
	ifs >> m_nRecType;

	m_dispersal.allocate(1,narea,1,narea); m_dispersal.initialize();
	ifs >> m_dispersal; 

	ifs >> MseCtlFile;
	ifs >> MsePfcFile;

	int eof=0;
	ifs >> eof;
	cout<<"End of MPC file "<<eof<<endl;
	if(eof != 999)
	{
		cout<<"Error reading Management Procedure Control File"<<endl;
		cout<<eof<<endl;
		ad_exit(1);
	}

	//cout<<"finished MSE controls"<<endl;
}

/**
 * @brief Initialize model parameters based on model variable struct.
 * @details [long description]
 */
void OperatingModel::initParameters()
{

	// Initializing data members
	m_nNyr = nyr; // needs to be updated for each year inside the mse loop do we need this here??
	m_irow = nCtNobs; // counter for current number of rows in the catch table.
	m_nyrs = m_nPyr - m_nNyr;

	// needs to be updated for each year in the mse loop

	// m_nn is a counter for the number of rows of catch data that will be
	// added to the data file each year.
	m_nn = 0;
	// for( k = 1; k <= ngear; k++ )
	for( k = 1; k <= nfleet; k++ )
	{
		m_nn += sum(m_nAGopen(k));
		m_nn += m_nCSex(k)*m_nn;
	}
	
	m_nCtNobs = nCtNobs + m_nyrs*m_nn;
	
	m_dCatchData.allocate(1,m_nCtNobs,1,7);
	m_dCatchData.initialize();
	m_dCatchData.sub(1,nCtNobs) = dCatchData;

	// allocate & initialize survey data arrays
	m_n_it_nobs.allocate(1,nItNobs);
	m_n_it_nobs.initialize();
	m_n_it_nobs = n_it_nobs + m_nyrs;
	
	m_d3SurveyData.allocate(1,nItNobs,1,m_n_it_nobs,1,8);
	m_d3SurveyData.initialize();
	for(int k=1;k<=nItNobs;k++)
	{
		m_d3SurveyData(k).sub(1,n_it_nobs(k)) = d3_survey_data(k);	
	}
	

	// Age-composition arrays	
	m_A_irow.allocate(1,nAgears);
	m_A_irow.initialize(); 

	m_n_A_nobs.allocate(1,nAgears);
	m_n_A_nobs.initialize();
	for( k = 1; k <= nAgears; k++ )
	{
		m_n_A_nobs(k) = n_A_nobs(k) + m_nyrs + m_nyrs * m_nASex(k);
	}
	
	m_d3_A.allocate(1,nAgears,1,m_n_A_nobs,n_A_sage-5,n_A_nage);
	m_d3_A.initialize();
	
	for(int k=1;k<=nAgears;k++)
	{
		m_d3_A(k).sub(1,n_A_nobs(k)) = d3_A(k);	
	}
		
	//weight at age array
	m_W_irow.allocate(1,nWtTab);
	m_W_irow.initialize(); 

	m_nWtNobs.allocate(1,nWtTab);
	m_nWtNobs = nWtNobs + m_nyrs + m_nyrs * sum(m_nWSex);

	m_d3_inp_wt_avg.allocate(1,nWtTab,1,m_nWtNobs,sage-5,nage);
	m_d3_inp_wt_avg.initialize();
	for(int k=1;k<=nWtTab;k++)
	{
		m_d3_inp_wt_avg(k).sub(1,nWtNobs(k)) = d3_inp_wt_avg(k);
	}
	

	// initializing population parameters
	m_dRo        = exp(mv.log_ro);
	m_dSteepness = mv.steepness;
	m_dM         = exp(mv.m);
	m_dRho       = mv.rho;
	m_dVarphi    = sqrt(1.0/mv.varphi);
	m_dSigma     = elem_prod(sqrt(m_dRho) , m_dVarphi);
	m_dTau       = elem_prod(sqrt(1.0-m_dRho) , m_dVarphi);

	m_dRbar.allocate(1,n_ag);
	m_dRinit.allocate(1,n_ag);
	for(int ih = 1; ih <= n_ag; ih++ )
	{
		m_dRbar  = exp(mv.log_rbar(ih));
		m_dRinit = exp(mv.log_rinit(ih));
	}

	switch(int(d_iscamCntrl(2)))
	{
		case 1:
			//Beverton-Holt model
			m_dKappa = elem_div(4.*m_dSteepness,(1.-m_dSteepness));
			break;
		case 2:
			//Ricker model
			m_dKappa = pow((5.*m_dSteepness),1.25);
		break;
	}

	
	//cout<<"finished init parameters"<<endl;
}


void OperatingModel::initMemberVariables()
{
	m_N.allocate(1,n_ags,syr,m_nPyr+1,sage,nage); m_N.initialize();
	m_M.allocate(1,n_ags,syr,m_nPyr,sage,nage); m_M.initialize();
	m_F.allocate(1,n_ags,syr,m_nPyr,sage,nage); m_F.initialize();
	m_Z.allocate(1,n_ags,syr,m_nPyr,sage,nage); m_Z.initialize();
	m_S.allocate(1,n_ags,syr,m_nPyr,sage,nage); m_S.initialize();
	m_ft.allocate(1,n_ags,1,ngear,syr,m_nPyr);  m_ft.initialize();
	m_d3_wt_avg.allocate(1,n_ags,syr,m_nPyr+1,sage,nage); m_d3_wt_avg.initialize();
	m_d3_wt_mat.allocate(1,n_ags,syr,m_nPyr+1,sage,nage); m_d3_wt_mat.initialize();

	m_log_rt.allocate(1,n_ag,syr-nage+sage,nyr); m_log_rt.initialize();
	
	m_est_bo.allocate(1,ngroup);
	m_est_bmsy.allocate(1,ngroup);
	m_est_sbtt.allocate(1,ngroup);
	m_est_btt.allocate(1,ngroup);
	m_est_fmsy.allocate(1,ngroup,1,nfleet);
	m_est_msy.allocate(1,ngroup,1,nfleet);

	//Spawning stock biomass

	m_sbt.allocate(syr,m_nPyr,1,ngroup);m_sbt.initialize();
	m_sbt.sub(syr,nyr)=(trans(mv.sbt)).sub(syr,nyr);
	m_dbeta.allocate(1,ngroup);m_dbeta.initialize();

	m_dTAC.allocate(1,ngroup,1,nfleet);

	m_q = mv.q;

	// Initialize Mortality arrays from ModelVariables (mv)
	for(int ig = 1; ig <= n_ags; ig++ )
	{
		m_M(ig).sub(syr,nyr) = (*mv.d3_M)(ig);
		m_F(ig).sub(syr,nyr) = (*mv.d3_F)(ig);
		m_Z(ig).sub(syr,nyr) = m_M(ig).sub(syr,nyr) + m_F(ig).sub(syr,nyr);
		m_S(ig).sub(syr,nyr) = exp(-m_Z(ig).sub(syr,nyr));
		m_d3_wt_avg(ig).sub(syr,nyr+1) = d3_wt_avg(ig).sub(syr,nyr+1);
		m_d3_wt_mat(ig).sub(syr,nyr+1) = d3_wt_mat(ig).sub(syr,nyr+1);

		// Temporary extend natural mortality out to m_nPyr
		for( i = nyr+1; i <= m_nPyr; i++ )
		{
			m_M(ig)(i) = m_M(ig)(nyr);
			m_d3_wt_avg(ig)(i+1) = d3_wt_avg(ig)(nyr+1);
			m_d3_wt_mat(ig)(i+1) = d3_wt_mat(ig)(nyr+1);
		}
	}

	// Selectivity
	d4_logSel.allocate(1,ngear,1,n_ags,syr,m_nPyr,sage,nage);
	d4_logSel.initialize();
	for( k = 1; k <= ngear; k++ )
	{
		for(int ig = 1; ig <= n_ags; ig++ )
		{
			d4_logSel(k)(ig).sub(syr,nyr) = (*mv.d4_logSel)(k)(ig);

			// Temporarily extend selectivity out to m_nPyr
			for( i = nyr+1; i <= m_nPyr; i++ )
			{
				d4_logSel(k)(ig)(i) = d4_logSel(k)(ig)(nyr);
			}
		}
	}

	// annual fishing mortality rates
	m_ft.allocate(1,n_ags,1,ngear,syr,m_nPyr);
	for(int ig = 1; ig <= n_ags; ig++ )
	{
		for(int k = 1; k <= ngear; k++ )
		{
			m_ft(ig)(k)(syr,nyr) = (*mv.d3_ft)(ig)(k);
			 /* code */
		}
	}


	//cout<<"finished init member variables"<<endl;

}

void OperatingModel::conditionReferenceModel()
{
	int ig,ih;

	for( ig = 1; ig <= n_ags; ig++ )
	{
		f  = n_area(ig);
		g  = n_group(ig);
		ih = pntr_ag(f,g);

		dvector lx(sage,nage);
		dvector tr(sage,nage);
		lx(sage) = 1.0;
		for(j=sage;j< nage;j++)
		{
			lx(j+1) = lx(j) * exp( -m_M(ig)(syr)(j) );
		}
		lx(nage) /= (1.-exp(-m_M(ig)(syr,nage)));
		
		if( d_iscamCntrl(5) ) // initialize at unfished conditions.
		{
			tr =  log( m_dRo(g) ) + log(lx);
		}
		else if ( !d_iscamCntrl(5) )
		{
			tr(sage)        = ( mv.log_rbar(ih)+mv.log_rec_devs(ih)(syr));
			tr(sage+1,nage) = (mv.log_rinit(ih)+mv.init_log_rec_devs(ih));
			tr(sage+1,nage) = tr(sage+1,nage)+log(lx(sage+1,nage));
		}
		m_N(ig)(syr)(sage,nage) = 1./nsex * mfexp(tr);
		m_log_rt(ih)(syr-nage+sage,syr) = tr.shift(syr-nage+sage);

		for(i=syr;i<=nyr;i++)
		{
			if( i>syr )
			{
				m_log_rt(ih)(i) = (mv.log_rbar(ih)+mv.log_rec_devs(ih)(i));
				m_N(ig)(i,sage) = 1./nsex * mfexp( m_log_rt(ih)(i) );				
			}

			m_N(ig)(i+1)(sage+1,nage) =++elem_prod(m_N(ig)(i)(sage,nage-1)
			                                     ,m_S(ig)(i)(sage,nage-1));
			m_N(ig)(i+1,nage)        +=  m_N(ig)(i,nage)*m_S(ig)(i,nage);

			// average biomass for group in year i
			//bt(g)(i) += N(ig)(i) * d3_wt_avg(ig)(i);
		}
		m_N(ig)(nyr+1,sage) = 1./nsex * mfexp( mv.log_rbar(ih));
	}

}

void OperatingModel::setRandomVariables(const int& seed)
{
	m_nSeed = seed;
	random_number_generator rng(m_nSeed);


	epsilon.allocate(1,nItNobs,nyr+1,m_nPyr);
	epsilon.fill_randn(rng);
	

	cout<<"epsilon is "<<epsilon<<endl;

}


void OperatingModel::getReferencePointsAndStockStatus()
{
	// read iscam.res file to get this information.
	cifstream ifs("iSCAM.res");
	ifs >> m_est_bo;
	ifs >> m_est_fmsy;
	ifs >> m_est_msy;
	ifs >> m_est_bmsy;
	ifs >> m_est_sbtt;
	ifs >> m_est_btt;

}

/**
 * @brief Calculate the Total Allowable Catch
 * @details Total Allowable Catch is based on the estimates of current
 * stock statuts, reference points and the harvest control rule.
 * 
 * Uses a switch statement for HCR.  The HCR is set in the pcf file.
 */
void OperatingModel::calculateTAC()
{
	for( g = 1; g <= ngroup; g++ )
	{
		switch( int(m_nHCR) )
		{
			case 1: // Constant harvest rate
				 m_dTAC(g)  = (1.0-exp(-m_est_fmsy(g))) * m_est_btt(g);
				//m_dTAC(g) = 1.0;
			break; 
		}
	}
}


void OperatingModel::allocateTAC(const int& iyr)
{
	static int irow = nCtNobs;
	//m_dCatchdata(year,gear,area,group,sex,type,value)
	int h;
	for( k = 1; k <= nfleet; k++ )
	{
		h = m_nCSex(k);
		for( f = 1; f <= narea; f++ )
		{
			if(m_nAGopen(k,f))
			{ 
			for( g = 1; g <= ngroup; g++ )
			{
				if(!h)
				{
					irow ++;
					m_dCatchData(irow,1) = iyr;
					m_dCatchData(irow,2) = nFleetIndex(k);
					m_dCatchData(irow,3) = f;
					m_dCatchData(irow,4) = g;
					m_dCatchData(irow,5) = h;
					m_dCatchData(irow,6) = 1;  //TODO: Fix this catch type
					m_dCatchData(irow,7) = m_dTAC(g)(k);  // TODO: call a manager!
				}
				if(h)
				{	
					for( h = 1; h <= nsex; h++ )
					{
						irow ++;
						m_dCatchData(irow,1) = iyr;
						m_dCatchData(irow,2) = nFleetIndex(k);
						m_dCatchData(irow,3) = f;
						m_dCatchData(irow,4) = g;
						m_dCatchData(irow,5) = h;
						m_dCatchData(irow,6) = 1;  //TODO: Fix this
						m_dCatchData(irow,7) = m_dTAC(g)(k);  // TODO: call a manager!
					}
				}
			}
			}
		}
	}

	
}
	
/**
 * @brief Implement spatially explicity fishery.
 * @details Implement the spatially epxlicity fishery using the Baranov catch equation
 * to determine the instantaneous fishing mortality rate in each area by each gear. This
 * routine uses the BaranovCatchEquation class object to do this.
 * 
 * Notes:
 * 	m_dTAC is a vector of allocated catches assiged to each fleet.
 * 	
 * 	Algorithm:
 * 	|- Apportion m_dTAC by area (f) for each stock (g)
 * 	|- Loop over each area and allocate catch in area (f) to gear (k),
 * 	|- Add implementation error to each gear and catch.
 * 	|- Assemble arguments for BaranovCatchEquation Class. 
 * 	     -> .getFishingMortality(ct,ma,&Va,na,wa,_hCt)
 * 	|- Calculate Fishing mortality rates on reference population.
 * 	|- Calculate Total landed catch.
 * 	|- Calculate total discards based on size-limits.
 * 	|- Calculate total discards from non-retention fisheries.
 * 	
 * 	
 * 	NOTES on Joint probability of capture & retention.
 * 	Defs:
 * 		- Pc = probability of capture
 * 		- Pr = probability of retention
 * 		- Pd = probability of discarding (1-Pr).
 * 		- dm = discard mortality rate.
 * 		
 * 	Joint probability model:
 * 	 Defs: Probability of retaining a fish of a given age a is:
 * 	 Va = Pc*(Pr + Pd*dm) = Pc(Pr+(1-Pr)*dm)
 * 	
 * 	The probability of retaining a fish is a function of its length
 * 	and the variance in length-at-age.  To to this we assume that length
 * 	at age is normaly distributed and the cumulative distibution is 
 * 	defined by the cumd_norm(z) function, where z is the 
 * 	(size_limit-mu)/sd;  This function is defined as the 
 * 	retention_probabilty
 * 	
 */
void OperatingModel::implementFisheries(const int &iyr)
{
	dvector tac(1,narea);
	dvector  ct(1,nfleet);
	dvector  pr(sage,nage);  // probability of retention
	dvector  pd(sage,nage);  // probability of discarding
	dmatrix  ma(1,nsex,sage,nage);
	dmatrix  na(1,nsex,sage,nage);
	dmatrix  wa(1,nsex,sage,nage);
	dmatrix  mu(1,nsex,sage,nage);
	dmatrix  sd(1,nsex,sage,nage);
	dmatrix  d_allocation(1,narea,1,nfleet);
	dmatrix  _hCt(1,nsex,1,nfleet);
	d3_array d3_Va(1,nsex,1,nfleet,sage,nage);
	tac.initialize();
	na.initialize();

	BaranovCatchEquation cBCE;

	for(int f = 1; f <= narea; f++ )
	{
		for(int g = 1; g <= ngroup; g++ )
		{
			ct = m_dTAC(g);  // Catch for each fleet.
			for(int h = 1; h <= nsex; h++ )
			{
				int ig = pntr_ags(f,g,h);
				ma(h) = m_M(ig)(iyr);			// natural mortality
				na(h) = m_N(ig)(iyr);			// numbers-at-age
				wa(h) = m_d3_wt_avg(ig)(iyr);	// weight-at-age
				mu(h) = exp(log(wa(h)/d_a(ig))/d_b(ig));
				sd(h) = 0.1 * mu(h);
				for(int k = 1; k <= nfleet; k++ )
				{ 
					int kk = m_nGearIndex(k);
					// Implement size limits here.
					pr = retention_probability(m_dLslim(k),m_dUslim(k),mu(h),sd(h));
					pd = 1.0 - pr;

					// int kk = nFleetIndex(k);
					d3_Va(h)(k) = exp(d4_logSel(kk)(ig)(iyr));

					// Joint probability model
					d3_Va(h)(k)=elem_prod(d3_Va(h)(k),pr + pd*m_dDiscMortRate(k));
					
				}
			}  // nsex

			// Calculate instantaneous fishing mortality rates.
			dvector ft = cBCE.getFishingMortality(ct,ma,&d3_Va,na,wa,_hCt);


			// Fill m_dCatchData array with actual catches taken by each fleet.
			for(int k = 1; k <= nfleet; k++ )
			{
				
				// Calculate total mortality array.
				for(int h = 1; h <= nsex; h++ )
				{
					int ig = pntr_ags(f,g,h);
					m_F(ig)(iyr) += ft(k) * d3_Va(h)(k);
				}


				if( ft(k) > 0 )
				{
					int kk = nFleetIndex(k);
					int hh = m_nCSex(k);   // flag for sex
					for( h = 1; h <= hh+1; h++ )
					{
						m_irow ++;
						m_dCatchData(m_irow,1) = iyr;
						m_dCatchData(m_irow,2) = kk;
						m_dCatchData(m_irow,3) = f;
						m_dCatchData(m_irow,4) = g;
						m_dCatchData(m_irow,5) = hh>0?h:0;
						m_dCatchData(m_irow,6) = 1;  //TODO: Fix this
						m_dCatchData(m_irow,7) = hh>0?_hCt(h,k):colsum(_hCt)(k);


					}
				}
			}

		}  // ngroup g
	} // narea f
	// cout<<m_dCatchData<<endl;
	// cout<<"END"<<endl;
	//cout<<"finished implementing fisheries"<<endl;

}




/**
 * @brief Calculate total mortality rates
 * @details Total mortality rates based on the sum of  natural mortality
 * fishing mortality and discard mortality, including wastage from 
 * directed fisheries that have size-limit regulations in effect.
 * 
 * @param iyr Current year.
 * 
 * TODO. Add the Discard mortality rate component.
 *     Z = M + F + D
 */
void OperatingModel::calcTotalMortality(const int& iyr)
{
	for(int ig = 1; ig <= n_ags; ig++ )
	{
		m_Z(ig)(iyr) = m_M(ig)(iyr) + m_F(ig)(iyr);
		m_S(ig)(iyr) = 1.0 - exp( -m_Z(ig)(iyr) );
	}
}

void OperatingModel::calcRelativeAbundance(const int& iyr)
{
	//m_d3SurveyData
	// Survey data header:
	// 1    2      3     4     5      6    7   8
	// iyr  index  gear  area  group  sex  wt  timing
	static int irow = 0;
	irow ++;
	int gear;
	dvector na(sage,nage);
	dvector va(sage,nage);
	dvector sa(sage,nage);
	dvector ma(sage,nage);
	dvector wa(sage,nage);
	double dV;
	for(int k = 1; k <= nItNobs; k++ )
	{
		gear = d3_survey_data(k)(1)(3);
		for( f = 1; f <= narea; f++ )
		{
			for( g = 1; g <= ngroup; g++ )
			{
				dV = 0;
				for( h = 1; h <= nsex; h++ )
				{
					int ig = pntr_ags(f,g,h);
					va = exp(d4_logSel(gear)(ig)(iyr));
					wa = m_d3_wt_avg(ig)(iyr);
					ma = m_d3_wt_mat(ig)(iyr);
					//sa  //TODO correct for survey timing.
					na = m_N(ig)(iyr);
					switch(n_survey_type(k))
					{
						case 1: // vulnerable numbers
							dV += na*va;
						break;

						case 2: // vulnerable biomass
							dV += elem_prod(na,va)*wa;
						break;

						case 3: // spawning biomass
							dV += na*ma;
						break;
					}
				}
				// cout<<va<<endl;
				// V is the population that is proportional to the index.
				m_d3SurveyData(k)(n_it_nobs(k)+irow,1) = iyr;
				m_d3SurveyData(k)(n_it_nobs(k)+irow,2) = m_q(k)*dV*exp(epsilon(k,iyr)*m_dSigma(g)); // add observation err
				m_d3SurveyData(k)(n_it_nobs(k)+irow,3) = gear;
				m_d3SurveyData(k)(n_it_nobs(k)+irow,4) = f;    //TODO add to MSE controls
				m_d3SurveyData(k)(n_it_nobs(k)+irow,5) = g;    //TODO add to MSE controls
				m_d3SurveyData(k)(n_it_nobs(k)+irow,6) = 0;    //TODO add to MSE controls
				m_d3SurveyData(k)(n_it_nobs(k)+irow,7) = 1.0;  //TODO add to MSE controls
				m_d3SurveyData(k)(n_it_nobs(k)+irow,8) = 0.5;  //TODO add to MSE controls
				
			}
		}
	}	// end loop over surveys

	//cout<<"finished calculating relative abundance"<<endl;

}

/**
 * @brief Composition data.
 * @details Calculate composition data for current year.
 * 
 * Loop over nAgears
 * 	Loop over areas
 *    Loop over groups
 *      Loop over sex.
 *      	-Determine the catch-at-age proportions.
 *      	 given Selectivity of the gear & abundance
 *      	 in area f for group g and sex h.
 *      	-Sample catch with a precision specified in
 *      	 the MSE control file.  Can either use a 
 *      	 multinomial sample, or multivariate logistic.
 *      	-Other ideas include 2-stage sampling with the
 *      	 probability of finding an aggregation, and 
 *      	 the composition of the aggregation is highly
 *      	 correlated.
 * 
 * @param iyr Current year.
 * @param m_d3_A.allocate(1,nAgears,1,m_n_A_nobs,n_A_sage-5,n_A_nage); age-comp array.
 */		
void OperatingModel::calcCompositionData(const int& iyr)
{
	int gear;
	dvector na(sage,nage);
	dvector va(sage,nage);
	dvector fa(sage,nage);
	dvector ma(sage,nage);
	dvector za(sage,nage);
	dmatrix ca(1,nsex,sage,nage);
	dmatrix pa(1,nsex,sage,nage);
	double ft;
	for(int k = 1; k <= nAgears; k++ )
	{
		gear = m_d3_A(k)(1)(n_A_sage(k)-4);
		for(int f = 1; f <= narea; f++ )
		{
			for(int g = 1; g <= ngroup; g++ )
			{
				ca.initialize();
				for(int h = 1; h <= nsex; h++ )
				{
					int ig = pntr_ags(f,g,h);
					va = exp(d4_logSel(gear)(ig)(iyr));
					na = m_N(ig)(iyr);
					ma = m_M(ig)(iyr);
					ft = m_ft(ig)(gear)(iyr);
					fa = (ft>0?ft:1.0) * va;  
					za = ma + fa;
					ca(h) = elem_prod(elem_prod(elem_div(fa,za),1.-exp(-za)),na);
					pa(h) = ca(h) / sum(ca(h));
					pa(h) = rmvlogistic(pa(h),m_nATau(k),m_nSeed+iyr);
					//rmvlogistic(pa(h),m_nATau,m_nSeed+iyr);
				}
			
				int hh = m_nASex(k);   // flag for sex
				for( h = 1; h <= hh+1; h++ )
				{
					m_A_irow(k) ++;
					m_d3_A(k)(n_A_nobs(k)+m_A_irow(k),n_A_sage(k)-5) = iyr;
					m_d3_A(k)(n_A_nobs(k)+m_A_irow(k),n_A_sage(k)-4) = gear;
					m_d3_A(k)(n_A_nobs(k)+m_A_irow(k),n_A_sage(k)-3) = f;
					m_d3_A(k)(n_A_nobs(k)+m_A_irow(k),n_A_sage(k)-2) = g;
					m_d3_A(k)(n_A_nobs(k)+m_A_irow(k),n_A_sage(k)-1) = hh>0?h:0;
					m_d3_A(k)(n_A_nobs(k)+m_A_irow(k))(n_A_sage(k),n_A_nage(k))
					= hh>0?pa(h)(n_A_sage(k),n_A_nage(k)):colsum(pa)(n_A_sage(k),n_A_nage(k));
				}
			}
		}
	}
	
}

void OperatingModel::calcEmpiricalWeightAtAge(const int& iyr)
{
	int gear;
	
	for(int k = 1; k <= nWtTab; k++ )
	{
		gear = m_d3_inp_wt_avg(k)(1)(sage-4);

		for(int f = 1; f <= narea; f++ )
		{
			for(int g = 1; g <= ngroup; g++ )
			{

				int hh = m_nWSex(k);   // flag for sex
				for( h = 1; h <= hh+1; h++ )
				{
					m_W_irow(k) ++;
					int ig = pntr_ags(f,g,h);
		
					m_d3_inp_wt_avg(k)(nWtNobs(k)+m_W_irow(k))(sage-5) = iyr;
					m_d3_inp_wt_avg(k)(nWtNobs(k)+m_W_irow(k))(sage-4) = gear;
					m_d3_inp_wt_avg(k)(nWtNobs(k)+m_W_irow(k))(sage-3) = f;
					m_d3_inp_wt_avg(k)(nWtNobs(k)+m_W_irow(k))(sage-2) = g;
					m_d3_inp_wt_avg(k)(nWtNobs(k)+m_W_irow(k))(sage-1) = hh>0?h:0;
					m_d3_inp_wt_avg(k)(nWtNobs(k)+m_W_irow(k))(sage,nage) =m_d3_wt_avg(ig)(iyr)(sage,nage);
				}
			}
		}
	}	
	
}



void OperatingModel::updateReferenceModel(const int& iyr)
{

	
	// compute spawning biomass at time of spawning.
	dvector  stmp(sage,nage); stmp.initialize();

	for(int f=1;f<=narea;f++)
	{
		for(int h=1;h<=nsex;h++)
		{
			for(int g = 1; g<=ngroup; g++)
			{
				int ig = pntr_ags(f,g,h);
					
				stmp      = mfexp(-m_Z(ig)(iyr)*d_iscamCntrl(13));
				m_sbt(iyr,g) += elem_prod(m_N(ig)(iyr),m_d3_wt_mat(ig)(iyr)) * stmp;					
			}
		}
	}

	dvector tmp_rec(1,narea);tmp_rec.initialize();
	dvector tmp_rec_dis(1,narea);tmp_rec_dis.initialize();
	dvector prop_rec_g(1,n_ags);prop_rec_g.initialize();

	for(int ig = 1; ig <= n_ags; ig++ )
	{
		int f  = n_area(ig);
		int g  = n_group(ig);
		int ih = pntr_ag(f,g);
		
		
		// Recruitment
		//three options : average recruitment, Beverton &Holt and Ricker
		
		double tmp_st;
		tmp_st = m_sbt(iyr-sage,g);

		switch(m_nRecType)
		{
			case 1:  // | Beverton Holt model
				m_dbeta(g) = (m_dKappa(g)-1.0)/(mv.sbo(g));
				m_N(ig)(iyr+1,sage) = mv.so(g)*tmp_st/1.+m_dbeta(g)*tmp_st;
			break;

			case 2:  // | Ricker model
				m_dbeta(g) = log(m_dKappa(g))/mv.sbo(g);
				m_N(ig)(iyr+1,sage) = mv.so(g)*tmp_st*exp(-m_dbeta(g)*tmp_st);
			break;

			case 3: // average recruitment
				m_N(ig)(iyr+1,sage) = m_dRbar(ih);
		}
		m_N(ig)(iyr+1,sage) = m_N(ig)(iyr+1,sage)/nsex; //* mfexp( mv.log_rbar(ih));
		
		//disperse the recruits in each year 
		// assumes all groups disperse the same and prop of gorups by area remain const
		// TODO allow for separate dispersal matrices for each group
		
		//1 - calculate total recruits per area: tmp_rec
		tmp_rec(f) += m_N(ig)(iyr+1,sage);
		
		}
		
		//disperse recruits 
		tmp_rec_dis = tmp_rec*m_dispersal;

	for(int ig = 1; ig <= n_ags; ig++ )
	{
		int f  = n_area(ig);
		prop_rec_g(ig)=m_N(ig)(iyr+1,sage)/tmp_rec(f);
			 
		m_N(ig)(iyr+1,sage) = (tmp_rec(f)/nsex)*prop_rec_g(ig);	
	
		// Update numbers-at-age
		dvector st = exp(-(m_M(ig)(iyr)+m_F(ig)(iyr)) );
		m_N(ig)(iyr+1)(sage+1,nage) = ++ elem_prod(m_N(ig)(iyr)(sage,nage-1)
		                                           ,st(sage,nage-1));
		m_N(ig)(iyr+1,nage)        += m_N(ig)(iyr,nage) * st(nage);	
		
	}

	 //cout<<"finished updatinf ref pop"<<endl;
}


/**
 * @brief Write a new data file for iscam
 * @details This routine writes the data file for iSCAM
 *  Note that if a prospective years is > 0, the syr will be greater
 *  than many of the data sets, and iSCAM will not work. Therfore, the data
 *  structures, have to be written from syr-iyr only.
 *  
 *  Or, for syr write ,syr - (int)d_iscamCntrl(14)
 * @param iyr the terminal year of the data in the data file.
 */
void OperatingModel::writeDataFile(const int& iyr)
{

		adstring sim_datafile_name = "Simulated_Data_"+str(rseed)+".dat";
	  	ofstream dfs(sim_datafile_name);
	  	dfs<<"#Model dimensions"        <<endl;
	  	dfs<< narea 		            <<endl;
	  	dfs<< ngroup		            <<endl;
	  	dfs<< nsex			            <<endl;
	  	dfs<< syr-(int)d_iscamCntrl(14) <<endl;
	  	dfs<< iyr   	                <<endl;
	  	dfs<< sage  		            <<endl;
	  	dfs<< nage  		            <<endl;
	  	dfs<< ngear 		            <<endl;
	     
	  	dfs<<"#Allocation"	            <<endl;
	  	dfs<< dAllocation 	            <<endl;
	  	
	  	// Write age-schedule information
	  	dfs<<"#Age-schedule and population parameters"<<endl;
	  	dfs<< d_linf  			<<endl;
	  	dfs<< d_vonbk  			<<endl;
	  	dfs<< d_to  			<<endl;
	  	dfs<< d_a  				<<endl;
	  	dfs<< d_b  				<<endl;
	  	dfs<< d_ah  			<<endl;
	  	dfs<< d_gh  			<<endl;
	  	dfs<< n_MAT				<<endl;
		dfs<< d_maturityVector  <<endl;
	
	  	// Write catch array
	  	dfs<<"#Observed catch data"             <<endl;
	  	int tmp_nCtNobs = nCtNobs+(iyr-nyr)*m_nn;

	  	dfs<< nCtNobs + (iyr-nyr)*m_nn  		<<endl; 
	  	dfs<< m_dCatchData.sub(1,tmp_nCtNobs)   <<endl;
	
		// Write relative abundance indices
	  	dfs<<"#Abundance indices"	    <<endl;
	  	ivector tmp_n_it_nobs(1,nItNobs);
	  	tmp_n_it_nobs.initialize();
	  	d3_array tmp_d3SurveyData(1,nItNobs,1,tmp_n_it_nobs,1,8);
	  	tmp_d3SurveyData.initialize();
  		for(int k=1;k<=nItNobs;k++)
		{
			tmp_n_it_nobs(k)    = n_it_nobs(k) + (iyr-nyr);
			tmp_d3SurveyData(k) = m_d3SurveyData(k).sub(1,tmp_n_it_nobs(k));
		}
	  	
	  	dfs<< nItNobs 					<<endl;
		dfs<< tmp_n_it_nobs 			<<endl;
		dfs<< n_survey_type 			<<endl;
		dfs<< tmp_d3SurveyData			<<endl;
			
		// Write Composition information
	  	dfs<<"#Age composition"		<<endl;
  		ivector tmp_n_A_nobs(1,nAgears);
  		tmp_n_A_nobs.initialize();

  		d3_array tmp_d3_A(1,nAgears,1,tmp_n_A_nobs,n_A_sage-5,n_A_nage); //n_A_sage is a vector!!
  		tmp_d3_A.initialize();
  		
  		for(int k=1;k<=nAgears;k++)
		{
			tmp_n_A_nobs(k) = n_A_nobs(k) + (iyr-nyr) + (iyr-nyr) * m_nASex(k);
			tmp_d3_A(k) = m_d3_A(k).sub(1,tmp_n_A_nobs(k));	
		}
  		
	  	dfs<< nAgears				<<endl;
	  	dfs<< tmp_n_A_nobs			<<endl;
	  	dfs<< n_A_sage				<<endl;
	  	dfs<< n_A_nage				<<endl;
	  	dfs<< inp_nscaler 			<<endl;
	  	dfs<< n_ageFlag				<<endl;
	  	dfs<< tmp_d3_A				<<endl;
	
		// Write Empirical weight-at-age data.
	  	dfs<<"#Empirical weight-at-age data"	<<endl;
	  	ivector tmp_nWtNobs(1,nWtTab);
	  	for( k = 1; k <= nWtTab; k++ )
	  	{
	  		tmp_nWtNobs(k)= nWtNobs(k) + (iyr-nyr) + (iyr-nyr) * m_nWSex(k);
	  	}

<<<<<<< HEAD
	  	
=======
>>>>>>> 9d92e4b9
	  	d3_array tmp_d3_inp_wt_avg(1,nWtTab,1,tmp_nWtNobs,sage-5,nage);
  		for(int k=1;k<=nWtTab;k++)
		{			
			
			tmp_d3_inp_wt_avg(k)= m_d3_inp_wt_avg(k).sub(1,tmp_nWtNobs(k)) ;
			tmp_d3_inp_wt_avg(k)(1)(sage-5) = fabs(tmp_d3_inp_wt_avg(k)(1)(sage-5))*projwt(k);
		}

	  	dfs<< nWtTab 					<<endl;
	  	dfs<< tmp_nWtNobs				<<endl;
		dfs<< tmp_d3_inp_wt_avg			<<endl; 
	
		dfs<<"#EOF"	<<endl;
		dfs<< 999	<<endl;

}

void OperatingModel::runStockAssessment()
{
	/*
		Call iscam ensuring that the correct Data files and control files 
		for the estimator are specfied in the mseRUN.dat file.

		System call should reflect.

		make ARG="-ind mseRUN.dat"  on unix flavors

		system("iscam.exe -ind mseRUN.dat")  on windoze boxes.
	*/

		
		ofstream rd("mseRUN.dat");
		rd<<"Simulated_Data_"+str(rseed)+".dat"<<endl;
		rd<<MseCtlFile + ".ctl"<<endl;
		rd<<MsePfcFile + ".pfc"<<endl;
		//exit(1);

		cout<<"running stock assessment"<<endl;

		#if defined __APPLE__ || defined __linux

		system("./iscam -ind mseRUN.dat -nox");

		#endif

		#if defined _WIN32 || defined _WIN64

		system("iscam.exe -ind mseRUN.dat")

		#endif
		

 		


}<|MERGE_RESOLUTION|>--- conflicted
+++ resolved
@@ -1007,10 +1007,6 @@
 	  		tmp_nWtNobs(k)= nWtNobs(k) + (iyr-nyr) + (iyr-nyr) * m_nWSex(k);
 	  	}
 
-<<<<<<< HEAD
-	  	
-=======
->>>>>>> 9d92e4b9
 	  	d3_array tmp_d3_inp_wt_avg(1,nWtTab,1,tmp_nWtNobs,sage-5,nage);
   		for(int k=1;k<=nWtTab;k++)
 		{			
