--- conflicted
+++ resolved
@@ -51,8 +51,8 @@
 {
 	cout<<"Inheritance version using model_data as base class"<<endl;
 	cout<<"Ngroup "<<ngroup<<endl;
-	//cout<<"Catch Data\n"<<dCatchData<<endl;
-	//cout<<"d3 Survey Data\n"<<d3_survey_data<<endl;
+	cout<<"Catch Data\n"<<dCatchData<<endl;
+	cout<<"d3 Survey Data\n"<<d3_survey_data<<endl;
 	cout<<"eof "<<eof<<endl;
 
 }
@@ -239,12 +239,6 @@
 		m_F(ig).sub(syr,nyr) = (*mv.d3_F)(ig);
 		m_Z(ig).sub(syr,nyr) = m_M(ig).sub(syr,nyr) + m_F(ig).sub(syr,nyr);
 		m_S(ig).sub(syr,nyr) = exp(-m_Z(ig).sub(syr,nyr));
-<<<<<<< HEAD
-		
-		
-
-
-=======
 		m_d3_wt_avg(ig).sub(syr,nyr+1) = d3_wt_avg(ig).sub(syr,nyr+1);
 
 		// Temporary extend natural mortality out to m_nPyr
@@ -253,7 +247,6 @@
 			m_M(ig)(i) = m_M(ig)(nyr);
 			m_d3_wt_avg(ig)(i+1) = d3_wt_avg(ig)(nyr+1);
 		}
->>>>>>> ea81a05d
 	}
 
 	// Selectivity
