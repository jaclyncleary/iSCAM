--- conflicted
+++ resolved
@@ -242,15 +242,8 @@
 	m_dRho       = mv.rho;
 	m_dVarphi    = sqrt(1.0/mv.varphi);
 	m_dSigma     = elem_prod(sqrt(m_dRho) , m_dVarphi);
-<<<<<<< HEAD
-	m_dTau       = elem_prod( sqrt(1.0-m_dRho),m_dVarphi);
-=======
 	m_dTau       = elem_prod(sqrt(1.0-m_dRho) , m_dVarphi);
->>>>>>> ab78ba3b
-
-	//cout<<"m_dSigma is "<<m_dSigma<<endl;
-	//cout<<"m_dTau  is "<<m_dTau <<endl;
-	
+
 	m_dRbar.allocate(1,n_ag);
 	m_dRinit.allocate(1,n_ag);
 	for(int ih = 1; ih <= n_ag; ih++ )
@@ -677,9 +670,6 @@
 	dvector ma(sage,nage);
 	dvector wa(sage,nage);
 	double dV;
-
-
-
 	for(int k = 1; k <= nItNobs; k++ )
 	{
 		gear = d3_survey_data(k)(1)(3);
@@ -1009,7 +999,7 @@
 	  		tmp_nWtNobs(k)= nWtNobs(k) + (iyr-nyr) + (iyr-nyr) * m_nWSex(k);
 	  	}
 
-	  	cout<<tmp_nWtNobs<<endl;
+	  	ivector tmp_nWtNobs(1,nWtTab);
 	  	d3_array tmp_d3_inp_wt_avg(1,nWtTab,1,tmp_nWtNobs,sage-5,nage);
   		for(int k=1;k<=nWtTab;k++)
 		{			
