// milka.cpp
/**
 * @Milka Source code for Operating Model
 * @author Steven Martell & Catarina Wor
 * @details The default constuctort uses model_data as the base
 * class for the OperatingModel class.  
 * 
 * The OperatingModel class has a major function called 
 * runScenario:
 * 
 * STATUS LEGEND
 *  - : partially implemented
 *  + : implemented & testing
 *   : Good to go! 
 * 
 * runScenario:                                STATUS
 * 		|- readMSEcontrols                     [-]			
 * 		|- initParameters                      [-]			
 * 			|- surveyQ			               [ ]
 * 			|- stock-recruitment parameters	   [ ]	
 * 		|- initMemberVariables			       [-]
 * 		|- conditionReferenceModel			   [-]
 * 		|- setRandomVariables			       [-]
 * 		|- | getReferencePointsAndStockStatus  [-]		
 * 		   | calculateTAC                      [-]
 * 		   | allocateTAC                       [-]			
 * 		   | implementFisheries				   [-]
 * 		   		|- calcSelectivity			   [ ]
 * 		   		|- calcRetentionDiscards	   [ ]		
 * 		   		|- calcTotalMortality		   [-]	
 * 		   | calcRelativeAbundance             [-]
 * 		   | calcCompositionData               [-]
 *		   | calcEmpiricalWeightAtAge          [-]
 * 		   | updateReferenceModel			   [-]
 * 		   | writeDataFile					   [-]
 * 		   | runStockAssessment				   [-]
 * 		|- |			
 * 		|- writeSimulationVariables			
 * 		|- calculatePerformanceMetrics			
 * 					
 */

#include <admodel.h>
#include "milka.h"
#include "baranov.h"
#include <contrib.h>

// Destructor
OperatingModel::~OperatingModel(){}

// Constructor
OperatingModel::OperatingModel(ModelVariables _mv,int argc,char * argv[])
:model_data(argc,argv), mv(_mv)
{
	cout<<"Inheritance version using model_data as base class"<<endl;
	cout<<"Ngroup "<<ngroup<<endl;
	cout<<"Catch Data\n"<<dCatchData<<endl;
	cout<<"d3 Survey Data\n"<<d3_survey_data<<endl;
	cout<<"eof "<<eof<<endl;

}


void OperatingModel::runScenario(const int &seed)
{
	readMSEcontrols();

	initParameters();

	initMemberVariables();

	conditionReferenceModel();

	setRandomVariables(seed);

	for(int i = nyr+1; i <= m_nPyr; i++ )
	{
		getReferencePointsAndStockStatus();

		calculateTAC();
		
		allocateTAC(i);

		implementFisheries(i);

		calcTotalMortality(i);

		calcRelativeAbundance(i);

		calcCompositionData(i);

		calcEmpiricalWeightAtAge(i);

		updateReferenceModel(i);

		writeDataFile(i);

		runStockAssessment();
		cout<<"Year = "<<	i<<endl;
<<<<<<< HEAD
=======

>>>>>>> 733183a6
		
	}
	cout<<m_dCatchData<<endl;
}

/**
 * @brief Read control file for Management Strategy Evaluation.
 * @details Use cifstream to read in controls for MSE related options.
 * 
 */
void OperatingModel::readMSEcontrols()
{
	if(verbose) cout<<"MSE Control file\n"<<ProjControlFile<<endl;

	cifstream ifs(ProjControlFile);
	ifs>>m_nPyr;
	ifs>>m_nHCR;

	m_nGearIndex.allocate(1,ngear);
	m_nCSex.allocate(1,ngear);
	m_nASex.allocate(1,ngear);
	m_nAGopen.allocate(1,ngear,1,narea);
	
	// Controls for sexing catch and comps and fishing in given areas.
	dmatrix tmp(1,ngear,-7,narea);
	ifs >> tmp;
	m_nGearIndex = ivector(column(tmp,-7));
	m_nCSex      = ivector(column(tmp,-6));
	m_nASex      = ivector(column(tmp,-5));
	m_nATau 	 = column(tmp,-4);
	m_nWSex 	 = ivector(column(tmp,-3));
	m_dLslim     = column(tmp,-2);
	m_dUslim     = column(tmp,-1);
	m_dDiscMortRate = column(tmp,0);

	for( k = 1; k <= ngear; k++ )
	{
		m_nAGopen(k) = ivector(tmp(k)(1,narea));
	}

	//Controls for recruitment options
	ifs >> m_nRecType;

	m_dispersal.allocate(1,narea,1,narea); m_dispersal.initialize();
	ifs >> m_dispersal; 

	ifs >> MseCtlFile;
	ifs >> MsePfcFile;

<<<<<<< HEAD
	cout<<MseCtlFile<<endl;
	cout<<MsePfcFile<<endl;
	exit(1);
=======
>>>>>>> 733183a6
	//cout<<"finished MSE controls"<<endl;
}

/**
 * @brief Initialize model parameters based on model variable struct.
 * @details [long description]
 */
void OperatingModel::initParameters()
{

	// Initializing data members
	m_nNyr = nyr; // needs to be updated for each year inside the mse loop do we need this here??
	m_irow = nCtNobs; // counter for current number of rows in the catch table.
	m_nyrs = m_nPyr - m_nNyr;

	// needs to be updated for each year in the mse loop

	m_nn = 0;
	for( k = 1; k <= ngear; k++ )
	{
		m_nn += sum(m_nAGopen(k));
		m_nn += m_nCSex(k)*m_nn;
	}
	
	m_nCtNobs = nCtNobs + m_nyrs*m_nn;
	
	m_dCatchData.allocate(1,m_nCtNobs,1,7);
	m_dCatchData.initialize();
	m_dCatchData.sub(1,nCtNobs) = dCatchData;

	// allocate & initialize survey data arrays
	m_n_it_nobs.allocate(1,nItNobs);
	m_n_it_nobs.initialize();
	m_n_it_nobs = n_it_nobs + m_nyrs;
	
	m_d3SurveyData.allocate(1,nItNobs,1,m_n_it_nobs,1,8);
	m_d3SurveyData.initialize();
	for(int k=1;k<=nItNobs;k++)
	{
		m_d3SurveyData(k).sub(1,n_it_nobs(k)) = d3_survey_data(k);	
	}
	

	// Age-composition arrays	
	m_n_A_nobs.allocate(1,nAgears);
	m_n_A_nobs.initialize();
	m_n_A_nobs = n_A_nobs + m_nyrs + m_nyrs * sum(m_nASex);
	
	m_d3_A.allocate(1,nAgears,1,m_n_A_nobs,n_A_sage-5,n_A_nage);
	m_d3_A.initialize();
	
	for(int k=1;k<=nAgears;k++)
	{
		m_d3_A(k).sub(1,n_A_nobs(k)) = d3_A(k);	
	}
	 
	m_nWtNobs.allocate(1,nWtTab);
	m_nWtNobs = nWtNobs + m_nyrs + m_nyrs * sum(m_nWSex);

	m_d3_inp_wt_avg.allocate(1,nWtTab,1,m_nWtNobs,sage-5,nage);
	m_d3_inp_wt_avg.initialize();
	for(int k=1;k<=nWtTab;k++)
	{
		m_d3_inp_wt_avg(k).sub(1,nWtNobs(k)) = d3_inp_wt_avg(k);
	}
	

	// initializing population parameters
	m_dRo        = exp(mv.log_ro);
	m_dSteepness = mv.steepness;
	m_dM         = exp(mv.m);
	m_dRho       = mv.rho;
	m_dVarphi    = sqrt(1.0/mv.varphi);
	m_dSigma     = sqrt(m_dRho) * m_dVarphi;
	m_dTau       = sqrt(1.0-m_dRho)*m_dVarphi;

	m_dRbar.allocate(1,n_ag);
	m_dRinit.allocate(1,n_ag);
	for(int ih = 1; ih <= n_ag; ih++ )
	{
		m_dRbar  = exp(mv.log_rbar(ih));
		m_dRinit = exp(mv.log_rinit(ih));
	}

	switch(int(d_iscamCntrl(2)))
	{
		case 1:
			//Beverton-Holt model
			m_dKappa = elem_div(4.*m_dSteepness,(1.-m_dSteepness));
			break;
		case 2:
			//Ricker model
			m_dKappa = pow((5.*m_dSteepness),1.25);
		break;
	}

	
	//cout<<"finished init parameters"<<endl;
}


void OperatingModel::initMemberVariables()
{
	m_N.allocate(1,n_ags,syr,m_nPyr+1,sage,nage); m_N.initialize();
	m_M.allocate(1,n_ags,syr,m_nPyr,sage,nage); m_M.initialize();
	m_F.allocate(1,n_ags,syr,m_nPyr,sage,nage); m_F.initialize();
	m_Z.allocate(1,n_ags,syr,m_nPyr,sage,nage); m_Z.initialize();
	m_S.allocate(1,n_ags,syr,m_nPyr,sage,nage); m_S.initialize();
	m_ft.allocate(1,n_ags,1,ngear,syr,m_nPyr);  m_ft.initialize();
	m_d3_wt_avg.allocate(1,n_ags,syr,m_nPyr+1,sage,nage); m_d3_wt_avg.initialize();
	m_d3_wt_mat.allocate(1,n_ags,syr,m_nPyr+1,sage,nage); m_d3_wt_mat.initialize();

	m_log_rt.allocate(1,n_ag,syr-nage+sage,nyr); m_log_rt.initialize();
	
	m_est_bo.allocate(1,ngroup);
	m_est_bmsy.allocate(1,ngroup);
	m_est_sbtt.allocate(1,ngroup);
	m_est_btt.allocate(1,ngroup);
	m_est_fmsy.allocate(1,ngroup,1,nfleet);
	m_est_msy.allocate(1,ngroup,1,nfleet);

	//Spawning stock biomass

	m_sbt.allocate(syr,m_nPyr,1,ngroup);m_sbt.initialize();
	m_sbt.sub(syr,nyr)=(trans(mv.sbt)).sub(syr,nyr);
	m_dbeta.allocate(1,ngroup);m_dbeta.initialize();

	m_dTAC.allocate(1,ngroup,1,nfleet);

	m_q = mv.q;

	// Initialize Mortality arrays from ModelVariables (mv)
	for(int ig = 1; ig <= n_ags; ig++ )
	{
		m_M(ig).sub(syr,nyr) = (*mv.d3_M)(ig);
		m_F(ig).sub(syr,nyr) = (*mv.d3_F)(ig);
		m_Z(ig).sub(syr,nyr) = m_M(ig).sub(syr,nyr) + m_F(ig).sub(syr,nyr);
		m_S(ig).sub(syr,nyr) = exp(-m_Z(ig).sub(syr,nyr));
		m_d3_wt_avg(ig).sub(syr,nyr+1) = d3_wt_avg(ig).sub(syr,nyr+1);
		m_d3_wt_mat(ig).sub(syr,nyr+1) = d3_wt_mat(ig).sub(syr,nyr+1);

		// Temporary extend natural mortality out to m_nPyr
		for( i = nyr+1; i <= m_nPyr; i++ )
		{
			m_M(ig)(i) = m_M(ig)(nyr);
			m_d3_wt_avg(ig)(i+1) = d3_wt_avg(ig)(nyr+1);
			m_d3_wt_mat(ig)(i+1) = d3_wt_mat(ig)(nyr+1);
		}
	}

	// Selectivity
	d4_logSel.allocate(1,ngear,1,n_ags,syr,m_nPyr,sage,nage);
	d4_logSel.initialize();
	for( k = 1; k <= ngear; k++ )
	{
		for(int ig = 1; ig <= n_ags; ig++ )
		{
			d4_logSel(k)(ig).sub(syr,nyr) = (*mv.d4_logSel)(k)(ig);

			// Temporarily extend selectivity out to m_nPyr
			for( i = nyr+1; i <= m_nPyr; i++ )
			{
				d4_logSel(k)(ig)(i) = d4_logSel(k)(ig)(nyr);
			}
		}
	}

	// annual fishing mortality rates
	m_ft.allocate(1,n_ags,1,ngear,syr,m_nPyr);
	for(int ig = 1; ig <= n_ags; ig++ )
	{
		for(int k = 1; k <= ngear; k++ )
		{
			m_ft(ig)(k)(syr,nyr) = (*mv.d3_ft)(ig)(k);
			 /* code */
		}
	}


	//cout<<"finished init member variavbles"<<endl;

}

void OperatingModel::conditionReferenceModel()
{
	int ig,ih;

	for( ig = 1; ig <= n_ags; ig++ )
	{
		f  = n_area(ig);
		g  = n_group(ig);
		ih = pntr_ag(f,g);

		dvector lx(sage,nage);
		dvector tr(sage,nage);
		lx(sage) = 1.0;
		for(j=sage;j< nage;j++)
		{
			lx(j+1) = lx(j) * exp( -m_M(ig)(syr)(j) );
		}
		lx(nage) /= (1.-exp(-m_M(ig)(syr,nage)));
		
		if( d_iscamCntrl(5) ) // initialize at unfished conditions.
		{
			tr =  log( m_dRo(g) ) + log(lx);
		}
		else if ( !d_iscamCntrl(5) )
		{
			tr(sage)        = ( mv.log_rbar(ih)+mv.log_rec_devs(ih)(syr));
			tr(sage+1,nage) = (mv.log_rinit(ih)+mv.init_log_rec_devs(ih));
			tr(sage+1,nage) = tr(sage+1,nage)+log(lx(sage+1,nage));
		}
		m_N(ig)(syr)(sage,nage) = 1./nsex * mfexp(tr);
		m_log_rt(ih)(syr-nage+sage,syr) = tr.shift(syr-nage+sage);

		for(i=syr;i<=nyr;i++)
		{
			if( i>syr )
			{
				m_log_rt(ih)(i) = (mv.log_rbar(ih)+mv.log_rec_devs(ih)(i));
				m_N(ig)(i,sage) = 1./nsex * mfexp( m_log_rt(ih)(i) );				
			}

			m_N(ig)(i+1)(sage+1,nage) =++elem_prod(m_N(ig)(i)(sage,nage-1)
			                                     ,m_S(ig)(i)(sage,nage-1));
			m_N(ig)(i+1,nage)        +=  m_N(ig)(i,nage)*m_S(ig)(i,nage);

			// average biomass for group in year i
			//bt(g)(i) += N(ig)(i) * d3_wt_avg(ig)(i);
		}
		m_N(ig)(nyr+1,sage) = 1./nsex * mfexp( mv.log_rbar(ih));
	}

}

void OperatingModel::setRandomVariables(const int& seed)
{
	m_nSeed = seed;
	random_number_generator rng(m_nSeed);

}


void OperatingModel::getReferencePointsAndStockStatus()
{
	// read iscam.res file to get this information.
	cifstream ifs("iSCAM.res");
	ifs >> m_est_bo;
	ifs >> m_est_fmsy;
	ifs >> m_est_msy;
	ifs >> m_est_bmsy;
	ifs >> m_est_sbtt;
	ifs >> m_est_btt;

}

/**
 * @brief Calculate the Total Allowable Catch
 * @details Total Allowable Catch is based on the estimates of current
 * stock statuts, reference points and the harvest control rule.
 * 
 * Uses a switch statement for HCR.  The HCR is set in the pcf file.
 */
void OperatingModel::calculateTAC()
{
	for( g = 1; g <= ngroup; g++ )
	{
		switch( int(m_nHCR) )
		{
			case 1: // Constant harvest rate
				 m_dTAC(g)  = (1.0-exp(-m_est_fmsy(g))) * m_est_btt(g);
				//m_dTAC(g) = 1.0;
			break; 
		}
	}
}


void OperatingModel::allocateTAC(const int& iyr)
{
	static int irow = nCtNobs;
	//m_dCatchdata(year,gear,area,group,sex,type,value)
	int h;
	for( k = 1; k <= nfleet; k++ )
	{
		h = m_nCSex(k);
		for( f = 1; f <= narea; f++ )
		{
			if(m_nAGopen(k,f))
			{ 
			for( g = 1; g <= ngroup; g++ )
			{
				if(!h)
				{
					irow ++;
					m_dCatchData(irow,1) = iyr;
					m_dCatchData(irow,2) = nFleetIndex(k);
					m_dCatchData(irow,3) = f;
					m_dCatchData(irow,4) = g;
					m_dCatchData(irow,5) = h;
					m_dCatchData(irow,6) = 1;  //TODO: Fix this catch type
					m_dCatchData(irow,7) = m_dTAC(g)(k);  // TODO: call a manager!
				}
				if(h)
				{	
					for( h = 1; h <= nsex; h++ )
					{
						irow ++;
						m_dCatchData(irow,1) = iyr;
						m_dCatchData(irow,2) = nFleetIndex(k);
						m_dCatchData(irow,3) = f;
						m_dCatchData(irow,4) = g;
						m_dCatchData(irow,5) = h;
						m_dCatchData(irow,6) = 1;  //TODO: Fix this
						m_dCatchData(irow,7) = m_dTAC(g)(k);  // TODO: call a manager!
					}
				}
			}
			}
		}
	}

	
}
	
/**
 * @brief Implement spatially explicity fishery.
 * @details Implement the spatially epxlicity fishery using the Baranov catch equation
 * to determine the instantaneous fishing mortality rate in each area by each gear. This
 * routine uses the BaranovCatchEquation class object to do this.
 * 
 * Notes:
 * 	m_dTAC is a vector of allocated catches assiged to each fleet.
 * 	
 * 	Algorithm:
 * 	|- Apportion m_dTAC by area (f) for each stock (g)
 * 	|- Loop over each area and allocate catch in area (f) to gear (k),
 * 	|- Add implementation error to each gear and catch.
 * 	|- Assemble arguments for BaranovCatchEquation Class. 
 * 	     -> .getFishingMortality(ct,ma,&Va,na,wa,_hCt)
 * 	|- Calculate Fishing mortality rates on reference population.
 * 	|- Calculate Total landed catch.
 * 	|- Calculate total discards based on size-limits.
 * 	|- Calculate total discards from non-retention fisheries.
 * 	
 * 	
 * 	NOTES on Joint probability of capture & retention.
 * 	Defs:
 * 		- Pc = probability of capture
 * 		- Pr = probability of retention
 * 		- Pd = probability of discarding (1-Pr).
 * 		- dm = discard mortality rate.
 * 		
 * 	Joint probability model:
 * 	 Defs: Probability of retaining a fish of a given age a is:
 * 	 Va = Pc*(Pr + Pd*dm) = Pc(Pr+(1-Pr)*dm)
 * 	
 * 	The probability of retaining a fish is a function of its length
 * 	and the variance in length-at-age.  To to this we assume that length
 * 	at age is normaly distributed and the cumulative distibution is 
 * 	defined by the cumd_norm(z) function, where z is the 
 * 	(size_limit-mu)/sd;  This function is defined as the 
 * 	retention_probabilty
 * 	
 */
void OperatingModel::implementFisheries(const int &iyr)
{
	dvector tac(1,narea);
	dvector  ct(1,nfleet);
	dvector  pr(sage,nage);  // probability of retention
	dvector  pd(sage,nage);  // probability of discarding
	dmatrix  ma(1,nsex,sage,nage);
	dmatrix  na(1,nsex,sage,nage);
	dmatrix  wa(1,nsex,sage,nage);
	dmatrix  mu(1,nsex,sage,nage);
	dmatrix  sd(1,nsex,sage,nage);
	dmatrix  d_allocation(1,narea,1,nfleet);
	dmatrix  _hCt(1,nsex,1,nfleet);
	d3_array d3_Va(1,nsex,1,nfleet,sage,nage);
	tac.initialize();
	na.initialize();

	BaranovCatchEquation cBCE;

	for(int f = 1; f <= narea; f++ )
	{
		for(int g = 1; g <= ngroup; g++ )
		{
			ct = m_dTAC(g);  // Catch for each fleet.
			for(int h = 1; h <= nsex; h++ )
			{
				int ig = pntr_ags(f,g,h);
				ma(h) = m_M(ig)(iyr);			// natural mortality
				na(h) = m_N(ig)(iyr);			// numbers-at-age
				wa(h) = m_d3_wt_avg(ig)(iyr);	// weight-at-age
				mu(h) = exp(log(wa(h)/d_a(ig))/d_b(ig));
				sd(h) = 0.1 * mu(h);
				for(int k = 1; k <= nfleet; k++ )
				{ 
					int kk = m_nGearIndex(k);
					// Implement size limits here.
					pr = retention_probability(m_dLslim(k),m_dUslim(k),mu(h),sd(h));
					pd = 1.0 - pr;

					// int kk = nFleetIndex(k);
					d3_Va(h)(k) = exp(d4_logSel(kk)(ig)(iyr));

					// Joint probability model
					d3_Va(h)(k)=elem_prod(d3_Va(h)(k),pr + pd*m_dDiscMortRate(k));
					
				}
			}  // nsex

			// Calculate instantaneous fishing mortality rates.
			dvector ft = cBCE.getFishingMortality(ct,ma,&d3_Va,na,wa,_hCt);


			// Fill m_dCatchData array with actual catches taken by each fleet.
			for(int k = 1; k <= nfleet; k++ )
			{
				
				// Calculate total mortality array.
				for(int h = 1; h <= nsex; h++ )
				{
					int ig = pntr_ags(f,g,h);
					m_F(ig)(iyr) += ft(k) * d3_Va(h)(k);
				}


				if( ft(k) > 0 )
				{
					int kk = nFleetIndex(k);
					int hh = m_nCSex(k);   // flag for sex
					for( h = 1; h <= hh+1; h++ )
					{
						m_irow ++;
						m_dCatchData(m_irow,1) = iyr;
						m_dCatchData(m_irow,2) = kk;
						m_dCatchData(m_irow,3) = f;
						m_dCatchData(m_irow,4) = g;
						m_dCatchData(m_irow,5) = hh>0?h:0;
						m_dCatchData(m_irow,6) = 1;  //TODO: Fix this
						m_dCatchData(m_irow,7) = hh>0?_hCt(h,k):colsum(_hCt)(k);
					}
				}
			}

		}  // ngroup g
	} // narea f
	// cout<<m_dCatchData<<endl;
	// cout<<"END"<<endl;
	
	//cout<<"finished implementing fisheries"<<endl;

}




/**
 * @brief Calculate total mortality rates
 * @details Total mortality rates based on the sum of  natural mortality
 * fishing mortality and discard mortality, including wastage from 
 * directed fisheries that have size-limit regulations in effect.
 * 
 * @param iyr Current year.
 * 
 * TODO. Add the Discard mortality rate component.
 *     Z = M + F + D
 */
void OperatingModel::calcTotalMortality(const int& iyr)
{
	for(int ig = 1; ig <= n_ags; ig++ )
	{
		m_Z(ig)(iyr) = m_M(ig)(iyr) + m_F(ig)(iyr);
		m_S(ig)(iyr) = 1.0 - exp( -m_Z(ig)(iyr) );
	}
}

void OperatingModel::calcRelativeAbundance(const int& iyr)
{
	//m_d3SurveyData
	// Survey data header:
	// 1    2      3     4     5      6    7   8
	// iyr  index  gear  area  group  sex  wt  timing
	static int irow = 0;
	irow ++;
	int gear;
	dvector na(sage,nage);
	dvector va(sage,nage);
	dvector sa(sage,nage);
	dvector ma(sage,nage);
	dvector wa(sage,nage);
	double dV;
	for(int k = 1; k <= nItNobs; k++ )
	{
		
		gear = d3_survey_data(k)(1)(3);
		for( f = 1; f <= narea; f++ )
		{
			for( g = 1; g <= ngroup; g++ )
			{
				dV = 0;
				for( h = 1; h <= nsex; h++ )
				{
					int ig = pntr_ags(f,g,h);
					va = exp(d4_logSel(gear)(ig)(iyr));
					wa = m_d3_wt_avg(ig)(iyr);
					ma = m_d3_wt_mat(ig)(iyr);
					//sa  //TODO correct for survey timing.
					na = m_N(ig)(iyr);
					switch(n_survey_type(k))
					{
						case 1: // vulnerable numbers
							dV += na*va;
						break;

						case 2: // vulnerable biomass
							dV += elem_prod(na,va)*wa;
						break;

						case 3: // spawning biomass
							dV += na*ma;
						break;
					}
				}
				// cout<<va<<endl;
				// V is the population that is proportional to the index.
				m_d3SurveyData(k)(n_it_nobs(k)+irow,1) = iyr;
				m_d3SurveyData(k)(n_it_nobs(k)+irow,2) = m_q(k)*dV; // add observation err
				m_d3SurveyData(k)(n_it_nobs(k)+irow,3) = gear;
				m_d3SurveyData(k)(n_it_nobs(k)+irow,4) = f;    //TODO add to MSE controls
				m_d3SurveyData(k)(n_it_nobs(k)+irow,5) = g;    //TODO add to MSE controls
				m_d3SurveyData(k)(n_it_nobs(k)+irow,6) = 0;    //TODO add to MSE controls
				m_d3SurveyData(k)(n_it_nobs(k)+irow,7) = 1.0;  //TODO add to MSE controls
				m_d3SurveyData(k)(n_it_nobs(k)+irow,8) = 0.5;  //TODO add to MSE controls
				
			}
		}
	}	// end loop over surveys

	//cout<<"finished calculating relative abundance"<<endl;

}

/**
 * @brief Composition data.
 * @details Calculate composition data for current year.
 * 
 * Loop over nAgears
 * 	Loop over areas
 *    Loop over groups
 *      Loop over sex.
 *      	-Determine the catch-at-age proportions.
 *      	 given Selectivity of the gear & abundance
 *      	 in area f for group g and sex h.
 *      	-Sample catch with a precision specified in
 *      	 the MSE control file.  Can either use a 
 *      	 multinomial sample, or multivariate logistic.
 *      	-Other ideas include 2-stage sampling with the
 *      	 probability of finding an aggregation, and 
 *      	 the composition of the aggregation is highly
 *      	 correlated.
 * 
 * @param iyr Current year.
 * @param m_d3_A.allocate(1,nAgears,1,m_n_A_nobs,n_A_sage-5,n_A_nage); age-comp array.
 */		
void OperatingModel::calcCompositionData(const int& iyr)
{
	static int irow = 0; // counter for number of rows.
	int gear;
	dvector na(sage,nage);
	dvector va(sage,nage);
	dvector fa(sage,nage);
	dvector ma(sage,nage);
	dvector za(sage,nage);
	dmatrix ca(1,nsex,sage,nage);
	dmatrix pa(1,nsex,sage,nage);
	double ft;
	for(int k = 1; k <= nAgears; k++ )
	{
		gear = m_d3_A(k)(1)(n_A_sage(k)-4);
		for(int f = 1; f <= narea; f++ )
		{
			for(int g = 1; g <= ngroup; g++ )
			{
				ca.initialize();
				for(int h = 1; h <= nsex; h++ )
				{
					int ig = pntr_ags(f,g,h);
					va = exp(d4_logSel(gear)(ig)(iyr));
					na = m_N(ig)(iyr);
					ma = m_M(ig)(iyr);
					ft = m_ft(ig)(gear)(iyr);
					fa = (ft>0?ft:1.0) * va;  
					za = ma + fa;
					ca(h) = elem_prod(elem_prod(elem_div(fa,za),1.-exp(-za)),na);
					pa(h) = ca(h) / sum(ca(h));
<<<<<<< HEAD
					pa(h) = rmvlogistic(pa(h),0.2,m_nSeed+iyr);
=======
					pa(h) = rmvlogistic(pa(h),m_nATau(k),m_nSeed+iyr);

					//rmvlogistic(pa(h),m_nATau,m_nSeed+iyr);
>>>>>>> 733183a6
				}
			
				int hh = m_nASex(k);   // flag for sex
				for( h = 1; h <= hh+1; h++ )
				{
					irow ++;
					m_d3_A(k)(n_A_nobs(k)+irow,n_A_sage(k)-5) = iyr;
					m_d3_A(k)(n_A_nobs(k)+irow,n_A_sage(k)-4) = gear;
					m_d3_A(k)(n_A_nobs(k)+irow,n_A_sage(k)-3) = f;
					m_d3_A(k)(n_A_nobs(k)+irow,n_A_sage(k)-2) = g;
					m_d3_A(k)(n_A_nobs(k)+irow,n_A_sage(k)-1) = hh>0?h:0;
					m_d3_A(k)(n_A_nobs(k)+irow)(n_A_sage(k),n_A_nage(k))
					= hh>0?pa(h)(n_A_sage(k),n_A_nage(k)):colsum(pa)(n_A_sage(k),n_A_nage(k));
				}
			}
		}
	}
	
}

void OperatingModel::calcEmpiricalWeightAtAge(const int& iyr)
{
	static int iroww = 0;
	int gear;
	
	for(int k = 1; k <= nWtTab; k++ )
	{
		gear = m_d3_inp_wt_avg(k)(1)(sage-4);

		for(int f = 1; f <= narea; f++ )
		{
			for(int g = 1; g <= ngroup; g++ )
			{

				int hh = m_nWSex(k);   // flag for sex
				for( h = 1; h <= hh+1; h++ )
				{
					iroww ++;
					int ig = pntr_ags(f,g,h);
		
					m_d3_inp_wt_avg(k)(nWtNobs(k)+iroww)(sage-5) = iyr;
					m_d3_inp_wt_avg(k)(nWtNobs(k)+iroww)(sage-4) = gear;
					m_d3_inp_wt_avg(k)(nWtNobs(k)+iroww)(sage-3) = f;
					m_d3_inp_wt_avg(k)(nWtNobs(k)+iroww)(sage-2) = g;
					m_d3_inp_wt_avg(k)(nWtNobs(k)+iroww)(sage-1) = hh>0?h:0;
					m_d3_inp_wt_avg(k)(nWtNobs(k)+iroww)(sage,nage) =m_d3_wt_avg(ig)(iyr)(sage,nage);
				}
			}
		}
	}	
	
}


void OperatingModel::updateReferenceModel(const int& iyr)
{
	cout<<"Start updateupdateReferenceModel"<<endl;
	
	// compute spawning biomass at time of spawning.
	dvector  stmp(sage,nage); stmp.initialize();

	for(int f=1;f<=narea;f++)
	{
		for(int h=1;h<=nsex;h++)
		{
			for(int g = 1; g<=ngroup; g++)
			{
				int ig = pntr_ags(f,g,h);
					
				stmp      = mfexp(-m_Z(ig)(iyr)*d_iscamCntrl(13));
				m_sbt(iyr,g) += elem_prod(m_N(ig)(iyr),m_d3_wt_mat(ig)(iyr)) * stmp;					
			}
		}
	}

	dvector tmp_rec(1,narea);tmp_rec.initialize();
	dvector tmp_rec_dis(1,narea);tmp_rec_dis.initialize();
	dvector prop_rec_g(1,n_ags);prop_rec_g.initialize();

	for(int ig = 1; ig <= n_ags; ig++ )
	{
		int f  = n_area(ig);
		int g  = n_group(ig);
		int ih = pntr_ag(f,g);
		
		
		// Recruitment
		//three options : average recruitment, Beverton &Holt and Ricker
		
		double tmp_st;
		tmp_st = m_sbt(iyr-sage,g);

		switch(m_nRecType)
		{
			case 1:  // | Beverton Holt model
				m_dbeta(g) = (m_dKappa(g)-1.0)/(mv.sbo(g));
				m_N(ig)(iyr+1,sage) = mv.so(g)*tmp_st/1.+m_dbeta(g)*tmp_st;
			break;

			case 2:  // | Ricker model
				m_dbeta(g) = log(m_dKappa(g))/mv.sbo(g);
				m_N(ig)(iyr+1,sage) = mv.so(g)*tmp_st*exp(-m_dbeta(g)*tmp_st);
			break;

			case 3: // average recruitment
				m_N(ig)(iyr+1,sage) = m_dRbar(ih);
		}
		m_N(ig)(iyr+1,sage) = m_N(ig)(iyr+1,sage)/nsex; //* mfexp( mv.log_rbar(ih));
		
		//disperse the recruits in each year 
		// assumes all groups disperse the same and prop of gorups by area remain const
		// TODO allow for separate dispersal matrices for each group
		
		//1 - calculate total recruits per area: tmp_rec
		tmp_rec(f) += m_N(ig)(iyr+1,sage);
		
		}
		
		//disperse recruits 
		tmp_rec_dis = tmp_rec*m_dispersal;

	for(int ig = 1; ig <= n_ags; ig++ )
	{
		int f  = n_area(ig);
		prop_rec_g(ig)=m_N(ig)(iyr+1,sage)/tmp_rec(f);
			 
		m_N(ig)(iyr+1,sage) = (tmp_rec(f)/nsex)*prop_rec_g(ig);	
	
		// Update numbers-at-age
		dvector st = exp(-(m_M(ig)(iyr)+m_F(ig)(iyr)) );
		m_N(ig)(iyr+1)(sage+1,nage) = ++ elem_prod(m_N(ig)(iyr)(sage,nage-1)
		                                           ,st(sage,nage-1));
		m_N(ig)(iyr+1,nage)        += m_N(ig)(iyr,nage) * st(nage);	
		
	}

	 //cout<<"finished updatinf ref pop"<<endl;
}

void OperatingModel::writeDataFile(const int& iyr)
{

		adstring sim_datafile_name = "Simulated_Data_"+str(rseed)+".dat";
	  	ofstream dfs(sim_datafile_name);
	  	dfs<<"#Model dimensions"<<endl;
	  	dfs<< narea 		<<endl;
	  	dfs<< ngroup		<<endl;
	  	dfs<< nsex			<<endl;
	  	dfs<< syr   		<<endl;
	  	dfs<< iyr   			<<endl;
	  	dfs<< sage  		<<endl;
	  	dfs<< nage  		<<endl;
	  	dfs<< ngear 		<<endl;
	 
	  	dfs<<"#Allocation"	<<endl;
	  	dfs<< dAllocation 	<<endl;
	  	
	  	dfs<<"#Age-schedule and population parameters"<<endl;
	  	dfs<< d_linf  			<<endl;
	  	dfs<< d_vonbk  			<<endl;
	  	dfs<< d_to  			<<endl;
	  	dfs<< d_a  				<<endl;
	  	dfs<< d_b  				<<endl;
	  	dfs<< d_ah  			<<endl;
	  	dfs<< d_gh  			<<endl;
	  	dfs<< n_MAT				<<endl;
		dfs<< d_maturityVector  <<endl;
	
	  	dfs<<"#Observed catch data"<<endl;

	  	int tmp_nCtNobs = nCtNobs+(iyr-nyr)*m_nn;

	  	dfs<< nCtNobs + (iyr-nyr)*m_nn  		<<endl; 
	  	dfs<< m_dCatchData.sub(1,tmp_nCtNobs)    <<endl;
	
	  	dfs<<"#Abundance indices"	<<endl;
	  	
	  	dfs<< nItNobs 					<<endl;

		
	  	ivector tmp_n_it_nobs(1,nItNobs);
	  	tmp_n_it_nobs.initialize();
	  	d3_array tmp_d3SurveyData(1,nItNobs,1,tmp_n_it_nobs,1,8);
	  	tmp_d3SurveyData.initialize();


	  		for(int k=1;k<=nItNobs;k++)
			{
				tmp_n_it_nobs(k) = n_it_nobs(k) + (iyr-nyr);
				tmp_d3SurveyData(k) = m_d3SurveyData(k).sub(1,tmp_n_it_nobs(k));
			}
	  	
	  	dfs<< tmp_n_it_nobs 				<<endl;
	  	dfs<< n_survey_type 			<<endl;
	  	dfs<< tmp_d3SurveyData		<<endl;
	
	  	dfs<<"#Age composition"		<<endl;

	  		ivector tmp_n_A_nobs(1,nAgears);
	  		d3_array tmp_d3_A(1,nAgears,1,tmp_n_A_nobs,n_A_sage-5,n_A_nage);
	  			
	  		for(int k=1;k<=nAgears;k++)
			{
				tmp_n_A_nobs(k) = n_A_nobs(k) + (iyr-nyr)+ (iyr-nyr) * sum(m_nASex);;
				tmp_d3_A(k) = m_d3_A(k).sub(1,tmp_n_A_nobs(k));	
			}

	  	dfs<< nAgears				<<endl;
	  	dfs<< tmp_n_A_nobs			<<endl;
	  	dfs<< n_A_sage				<<endl;
	  	dfs<< n_A_nage				<<endl;
	  	dfs<< inp_nscaler 			<<endl;
	  	dfs<< tmp_d3_A				<<endl;
	
	  	dfs<<"#Empirical weight-at-age data"	<<endl;

	  	ivector tmp_nWtNobs(1,nWtTab);
	  	d3_array tmp_d3_inp_wt_avg(1,nWtTab,1,tmp_nWtNobs,sage-5,nage);

	  		for(int k=1;k<=nWtTab;k++)
			{
				tmp_nWtNobs(k)= nWtNobs(k) + (iyr-nyr) + (iyr-nyr) * sum(m_nWSex);
				tmp_d3_inp_wt_avg(k)= m_d3_inp_wt_avg(k).sub(1,tmp_nWtNobs(k)) ;
			}

	  	dfs<< nWtTab 					<<endl;
	  	dfs<< tmp_nWtNobs				<<endl;
		dfs<< tmp_d3_inp_wt_avg			<<endl; 
	
		dfs<<"#EOF"	<<endl;
		dfs<< 999	<<endl;

}

void OperatingModel::runStockAssessment()
{
	/*
		Call iscam ensuring that the correct Data files and control files 
		for the estimator are specfied in the mseRUN.dat file.

		System call should reflect.

		make ARG="-ind mseRUN.dat"  on unix flavors

		system("iscam.exe -ind mseRUN.dat")  on windoze boxes.
	*/

		
		ofstream rd("mseRUN.dat");
		rd<<"Simulated_Data_"+str(rseed)+".dat"<<endl;
		rd<<MseCtlFile + ".ctl"<<endl;
		rd<<MsePfcFile + ".pfc"<<endl;
		//exit(1);

		cout<<"running stock assessment"<<endl;

		#if defined __APPLE__ || defined __linux

<<<<<<< HEAD
		//system("make ARG='-ind mseRUN.dat -nox' run" );
		system("./iscam -ind mseRUN.dat -nox");
=======
		system("./iscam -ind mseRUN.dat -nox");

>>>>>>> 733183a6
		#endif

		#if defined _WIN32 || defined _WIN64

		system("iscam.exe -ind mseRUN.dat")

		#endif
		

 		


}<|MERGE_RESOLUTION|>--- conflicted
+++ resolved
@@ -97,10 +97,6 @@
 
 		runStockAssessment();
 		cout<<"Year = "<<	i<<endl;
-<<<<<<< HEAD
-=======
-
->>>>>>> 733183a6
 		
 	}
 	cout<<m_dCatchData<<endl;
@@ -150,12 +146,6 @@
 	ifs >> MseCtlFile;
 	ifs >> MsePfcFile;
 
-<<<<<<< HEAD
-	cout<<MseCtlFile<<endl;
-	cout<<MsePfcFile<<endl;
-	exit(1);
-=======
->>>>>>> 733183a6
 	//cout<<"finished MSE controls"<<endl;
 }
 
@@ -754,13 +744,9 @@
 					za = ma + fa;
 					ca(h) = elem_prod(elem_prod(elem_div(fa,za),1.-exp(-za)),na);
 					pa(h) = ca(h) / sum(ca(h));
-<<<<<<< HEAD
-					pa(h) = rmvlogistic(pa(h),0.2,m_nSeed+iyr);
-=======
 					pa(h) = rmvlogistic(pa(h),m_nATau(k),m_nSeed+iyr);
 
 					//rmvlogistic(pa(h),m_nATau,m_nSeed+iyr);
->>>>>>> 733183a6
 				}
 			
 				int hh = m_nASex(k);   // flag for sex
@@ -817,7 +803,7 @@
 
 void OperatingModel::updateReferenceModel(const int& iyr)
 {
-	cout<<"Start updateupdateReferenceModel"<<endl;
+
 	
 	// compute spawning biomass at time of spawning.
 	dvector  stmp(sage,nage); stmp.initialize();
@@ -1019,13 +1005,8 @@
 
 		#if defined __APPLE__ || defined __linux
 
-<<<<<<< HEAD
-		//system("make ARG='-ind mseRUN.dat -nox' run" );
 		system("./iscam -ind mseRUN.dat -nox");
-=======
-		system("./iscam -ind mseRUN.dat -nox");
-
->>>>>>> 733183a6
+
 		#endif
 
 		#if defined _WIN32 || defined _WIN64
