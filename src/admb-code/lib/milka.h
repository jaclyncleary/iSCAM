--- conflicted
+++ resolved
@@ -69,15 +69,10 @@
 		ivector m_nGearIndex;
 		ivector m_nCSex;
 		ivector m_nASex;
-<<<<<<< HEAD
 		ivector m_nWSex;
-		dvector  m_dLslim;
-		dvector  m_dUslim;
-=======
 		dvector m_dLslim;
 		dvector m_dUslim;
 		dvector m_dDiscMortRate;
->>>>>>> 09a14e48
 		imatrix m_nAGopen;
 		
 		// catch arrays
