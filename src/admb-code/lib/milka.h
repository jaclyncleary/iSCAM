// milka.h

#ifndef MILKA_H
#define MILKA_H

#include <admodel.h>

/**
 * @defgroup Milka Operating model for iSCAM
 * @Milka Classes and functions for the operating model
 * 
 * @author  Steven Martell
 * @deprecated  Feb 23, 2014
 * 
 * @details The namespace is mse, short for management strategy evaluation.
 * <br> The following class objects are: <br><br>
 * <br> Class
 */

namespace mse {

	struct ModelDimensions
	{
		int nStock;
		int nArea;
		int nSex;
		int nSyr;
		int nNyr;
		int nSage;
		int nNage;
		int nGear;
		int nFleet;

		dvector dAllocation;
	};


	struct GrowthAndMaturityParameters
	{
		dvector d_linf;
		dvector d_vonbk;
		dvector d_to;
		dvector d_a;
		dvector d_b;
		dvector d_ah;
		dvector d_gh;
		dvector d_maturityVector;
		int n_MAT;
	};

	struct TimeSeriesData
	{
		int nCtNobs;
		d3_array *d3_Ct;
	};

	struct AbundanceIndices
	{

		int nItNobs;
		ivector n_it_nobs;
		ivector n_survey_type;
		d3_array *d3_survey_data;
	};

	struct CompositionData
	{
		int nAgears;
		ivector  n_A_nobs;
		ivector  n_A_sage;
		ivector  n_A_nage;
		d3_array *d3_A;

	};
	struct WeightAtAgeData
	{
		const d3_array *d3_wt_avg;
		const d3_array *d3_wt_mat;
		const d3_array *d3_len_age;
	};

	/**
	 * @brief Class for storing data for operating model
	 * @details [long description]
	 * @return NULL
	 */
	class omData{
	private:
		// |------------------|
		// | Model dimensions |
		// |------------------|
		int m_nStock;
		int m_nArea;
		int m_nSex;
		int m_nSyr;
		int m_nNyr;
		int m_nSage;
		int m_nNage;
		int m_nGear;
		int m_nFleet;
		dvector m_dAllocation;

		ModelDimensions s_md;
		GrowthAndMaturityParameters s_gamp;
		TimeSeriesData s_tsd;
		AbundanceIndices s_ai;
		WeightAtAgeData s_waad;
		CompositionData s_cd;


		d3_array m_d3_ct;

	    //friend class OperatingModel;
	public:
		omData();
		~omData();
		omData(const d3_array &ct)
		:m_d3_ct(ct)
		{
			cout<<"Hi Catarina"<<endl;
			cout<<m_d3_ct<<endl;
		}


		omData(const ModelDimensions &_md, 
			   const GrowthAndMaturityParameters &_gamp,
			   const TimeSeriesData &_tsd,
			   const AbundanceIndices &_ai,
		       const CompositionData &_cd,
		       const WeightAtAgeData &_waad)
<<<<<<< HEAD
		:s_md(_md), s_gamp(_gamp), s_tsd(_tsd), s_ai(_ai),s_waad(_waad),s_cd(_cd)
		{
			cout<<"THis is fucking cool"<<endl;
			cout<<s_md.nNage<<endl;
			cout<<s_gamp.d_linf<<endl;
			cout<<s_tsd.nCtNobs<<endl;
			cout<<s_ai.nItNobs<<endl;
			cout<<"Average weight\n"<<endl;
			cout<<*s_waad.d3_wt_avg<<endl;
			
=======
		:s_md(_md),s_waad(_waad),s_cd(_cd)
		{
			cout<<"THis is fucking cool"<<endl;
			cout<<s_md.nNage<<endl;

			

			cout<<"Average weight\n"<<endl;
			cout<<*s_waad.d3_wt_avg<<endl;

>>>>>>> a824f363
		}

		// |---------|
		// | Setters |
		// |---------|
		void set_nStock(const int &n) { m_nStock = n; cout<<n<<endl;}
		void set_nArea (const int &n) { m_nArea  = n; }
		void set_nSex  (const int &n) { m_nSex   = n; }
		void set_nSyr  (const int &n) { m_nSyr   = n; }
		void set_nNyr  (const int &n) { m_nNyr   = n; }
		void set_nSage (const int &n) { m_nSage  = n; }
		void set_nNage (const int &n) { m_nNage  = n; }
		void set_nGear (const int &n) { m_nGear  = n; }
		void set_nFleet(const int &n) { m_nFleet = n; }

		void set_dAllocation (const dvector &d) {m_dAllocation = d;}
		

	};

	/**
	 * @brief Class for storing variables for operating model
	 * @details [long description]
	 * 
	 */
	class omVariables{
	private:
		dvector m_log_Ro;
		friend class OperatingModel;
	public:
		omVariables();
		~omVariables();

		void set_log_Ro(const dvector &n) { m_log_Ro = n; }
	};

	class OperatingModel
	{
	private:
		int          m_nSeed;
		omData       m_data;
		omVariables  m_vars;
		
	protected:
		
	public:
		~OperatingModel();

		OperatingModel(const omData& md, const omVariables& mv, const int &seed);

		void runScenario(const int &seed);

	};
} // mse namespace


#endif<|MERGE_RESOLUTION|>--- conflicted
+++ resolved
@@ -128,7 +128,7 @@
 			   const AbundanceIndices &_ai,
 		       const CompositionData &_cd,
 		       const WeightAtAgeData &_waad)
-<<<<<<< HEAD
+
 		:s_md(_md), s_gamp(_gamp), s_tsd(_tsd), s_ai(_ai),s_waad(_waad),s_cd(_cd)
 		{
 			cout<<"THis is fucking cool"<<endl;
@@ -137,20 +137,7 @@
 			cout<<s_tsd.nCtNobs<<endl;
 			cout<<s_ai.nItNobs<<endl;
 			cout<<"Average weight\n"<<endl;
-			cout<<*s_waad.d3_wt_avg<<endl;
-			
-=======
-		:s_md(_md),s_waad(_waad),s_cd(_cd)
-		{
-			cout<<"THis is fucking cool"<<endl;
-			cout<<s_md.nNage<<endl;
-
-			
-
-			cout<<"Average weight\n"<<endl;
-			cout<<*s_waad.d3_wt_avg<<endl;
-
->>>>>>> a824f363
+			cout<<*s_waad.d3_wt_avg<<endl;			
 		}
 
 		// |---------|
