// milka.h

#ifndef MILKA_H
#define MILKA_H

#include <admodel.h>

/**
 * @defgroup Milka Operating model for iSCAM
 * @Milka Classes and functions for the operating model
 * 
 * @author  Steven Martell
 * @deprecated  Feb 23, 2014
 * 
 * @details The namespace is mse, short for management strategy evaluation.
 * <br> The following class objects are: <br><br>
 * <br> Class
 */

namespace mse {

	struct ModelDimensions
	{
		int nStock;
		int nArea;
		int nSex;
		int nSyr;
		int nNyr;
		int nSage;
		int nNage;
		int nGear;
		int nFleet;

		dvector dAllocation;
	};

<<<<<<< HEAD
	struct GrowthAndMaturityParameters
	{
		dvector d_linf;
		dvector d_vonbk;
		dvector d_to;
		dvector d_a;
		dvector d_b;
		dvector d_ah;
		dvector d_gh;
		dvector d_maturityVector;
		int n_MAT;
	};

	struct TimeSeriesData
	{
		int nCtNobs;
		d3_array *d3_Ct;
	};

	struct AbundanceIndices
	{

		int nItNobs;
		ivector n_it_nobs;
		ivector n_survey_type;
		d3_array *d3_survey_data;
	
=======
	struct CompositionData
	{
		int nAgears;
		ivector  n_A_nobs;
		ivector  n_A_sage;
		ivector  n_A_nage;
		d3_array *d3_A;

	};
	struct WeightAtAgeData
	{
		const d3_array *d3_wt_avg;
		const d3_array *d3_wt_mat;
		const d3_array *d3_len_age;
>>>>>>> 3a9d5184
	};

	/**
	 * @brief Class for storing data for operating model
	 * @details [long description]
	 * @return NULL
	 */
	class omData{
	private:
		// |------------------|
		// | Model dimensions |
		// |------------------|
		int m_nStock;
		int m_nArea;
		int m_nSex;
		int m_nSyr;
		int m_nNyr;
		int m_nSage;
		int m_nNage;
		int m_nGear;
		int m_nFleet;
		dvector m_dAllocation;

		ModelDimensions s_md;
<<<<<<< HEAD
		GrowthAndMaturityParameters s_gamp;
		TimeSeriesData s_tsd;
		AbundanceIndices s_ai;

=======
		WeightAtAgeData s_waad;
		CompositionData s_cd;
>>>>>>> 3a9d5184

		d3_array m_d3_ct;

	    //friend class OperatingModel;
	public:
		omData();
		~omData();
		omData(const d3_array &ct)
		:m_d3_ct(ct)
		{
			cout<<"Hi Catarina"<<endl;
			cout<<m_d3_ct<<endl;
		}

<<<<<<< HEAD
		omData(const ModelDimensions &_md, 
			   const GrowthAndMaturityParameters &_gamp,
			   const TimeSeriesData &_tsd,
			   const AbundanceIndices &_ai)
		:s_md(_md), s_gamp(_gamp), s_tsd(_tsd), s_ai(_ai)
		{
			cout<<"THis is fucking cool"<<endl;
			cout<<s_md.nNage<<endl;
			cout<<s_gamp.d_linf<<endl;
			cout<<s_tsd.nCtNobs<<endl;
			cout<<s_ai.nItNobs<<endl;
			
=======
		omData(const ModelDimensions &_md,
		       const CompositionData &_cd,
		       const WeightAtAgeData &_waad)
		:s_md(_md),s_cd(_cd),s_waad(_waad)
		{
			cout<<"THis is fucking cool"<<endl;
			cout<<s_md.nNage<<endl;

			cout<<"Average weight\n"<<endl;
			cout<<*s_waad.d3_wt_avg<<endl;
>>>>>>> 3a9d5184
		}

		// |---------|
		// | Setters |
		// |---------|
		void set_nStock(const int &n) { m_nStock = n; cout<<n<<endl;}
		void set_nArea (const int &n) { m_nArea  = n; }
		void set_nSex  (const int &n) { m_nSex   = n; }
		void set_nSyr  (const int &n) { m_nSyr   = n; }
		void set_nNyr  (const int &n) { m_nNyr   = n; }
		void set_nSage (const int &n) { m_nSage  = n; }
		void set_nNage (const int &n) { m_nNage  = n; }
		void set_nGear (const int &n) { m_nGear  = n; }
		void set_nFleet(const int &n) { m_nFleet = n; }

		void set_dAllocation (const dvector &d) {m_dAllocation = d;}
		

	};

	/**
	 * @brief Class for storing variables for operating model
	 * @details [long description]
	 * 
	 */
	class omVariables{
	private:
		dvector m_log_Ro;
		friend class OperatingModel;
	public:
		omVariables();
		~omVariables();

		void set_log_Ro(const dvector &n) { m_log_Ro = n; }
	};

	class OperatingModel
	{
	private:
		int          m_nSeed;
		omData       m_data;
		omVariables  m_vars;
		
	protected:
		
	public:
		~OperatingModel();

		OperatingModel(const omData& md, const omVariables& mv, const int &seed);

		void runScenario(const int &seed);

	};
} // mse namespace


#endif<|MERGE_RESOLUTION|>--- conflicted
+++ resolved
@@ -34,7 +34,7 @@
 		dvector dAllocation;
 	};
 
-<<<<<<< HEAD
+
 	struct GrowthAndMaturityParameters
 	{
 		dvector d_linf;
@@ -61,8 +61,8 @@
 		ivector n_it_nobs;
 		ivector n_survey_type;
 		d3_array *d3_survey_data;
-	
-=======
+	};
+
 	struct CompositionData
 	{
 		int nAgears;
@@ -77,7 +77,6 @@
 		const d3_array *d3_wt_avg;
 		const d3_array *d3_wt_mat;
 		const d3_array *d3_len_age;
->>>>>>> 3a9d5184
 	};
 
 	/**
@@ -102,15 +101,12 @@
 		dvector m_dAllocation;
 
 		ModelDimensions s_md;
-<<<<<<< HEAD
 		GrowthAndMaturityParameters s_gamp;
 		TimeSeriesData s_tsd;
 		AbundanceIndices s_ai;
-
-=======
 		WeightAtAgeData s_waad;
 		CompositionData s_cd;
->>>>>>> 3a9d5184
+
 
 		d3_array m_d3_ct;
 
@@ -125,31 +121,23 @@
 			cout<<m_d3_ct<<endl;
 		}
 
-<<<<<<< HEAD
+
 		omData(const ModelDimensions &_md, 
 			   const GrowthAndMaturityParameters &_gamp,
 			   const TimeSeriesData &_tsd,
-			   const AbundanceIndices &_ai)
-		:s_md(_md), s_gamp(_gamp), s_tsd(_tsd), s_ai(_ai)
+			   const AbundanceIndices &_ai,
+		       const CompositionData &_cd,
+		       const WeightAtAgeData &_waad)
+		:s_md(_md), s_gamp(_gamp), s_tsd(_tsd), s_ai(_ai),s_waad(_waad),s_cd(_cd)
 		{
 			cout<<"THis is fucking cool"<<endl;
 			cout<<s_md.nNage<<endl;
 			cout<<s_gamp.d_linf<<endl;
 			cout<<s_tsd.nCtNobs<<endl;
 			cout<<s_ai.nItNobs<<endl;
-			
-=======
-		omData(const ModelDimensions &_md,
-		       const CompositionData &_cd,
-		       const WeightAtAgeData &_waad)
-		:s_md(_md),s_cd(_cd),s_waad(_waad)
-		{
-			cout<<"THis is fucking cool"<<endl;
-			cout<<s_md.nNage<<endl;
-
 			cout<<"Average weight\n"<<endl;
 			cout<<*s_waad.d3_wt_avg<<endl;
->>>>>>> 3a9d5184
+			
 		}
 
 		// |---------|
