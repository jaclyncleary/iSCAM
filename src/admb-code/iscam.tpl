--- conflicted
+++ resolved
@@ -4914,11 +4914,11 @@
 
 	// Model Dimension Struct
 	mse::ModelDimensions s_md;
-<<<<<<< HEAD
 	mse::GrowthAndMaturityParameters s_gamp;
 	mse::TimeSeriesData s_tsd;
 	mse::AbundanceIndices s_ai;
 
+	//Model Dimensions struct.
 	s_md.nStock = ngroup;
 	s_md.nNage  = nage;
 	s_md.nArea = narea;
@@ -4929,6 +4929,7 @@
 	s_md.nGear = ngear;
 	s_md.nFleet = nfleet;
 
+	//Growth and Maturity Parameters struct.
 	s_gamp.d_linf = d_linf;
 	s_gamp.d_vonbk = d_vonbk;
 	s_gamp.d_to = d_to;
@@ -4939,40 +4940,30 @@
 	s_gamp.d_maturityVector = d_maturityVector;
 	s_gamp.n_MAT = n_MAT;
 
+	//Time Series Data struct.
 	s_tsd.nCtNobs = nCtNobs;
 	s_tsd.d3_Ct = &d3_Ct;
 
+	//Abundance Indices struct.
 	s_ai.nItNobs = nItNobs;
 	s_ai.n_it_nobs = n_it_nobs;
 	s_ai.n_survey_type = n_survey_type;
 	s_ai.d3_survey_data = &d3_survey_data;
 	
-
-	mse::omData smd(s_md,s_gamp,s_tsd,s_ai);
-=======
-
-	s_md.nStock = ngroup;
-	s_md.nNage  = nage;
-
-
 	// Composition data struct.
 	mse::CompositionData s_cd;
 	s_cd.n_A_nobs = n_A_nobs;
 	s_cd.n_A_sage = n_A_sage;
 	s_cd.n_A_nage = n_A_nage;
 	s_cd.d3_A     = &d3_A;
-	cout<<"Good to here "<<n_A_nage<<" "<<&n_A_nage<<endl;
-
+	
 	// Weight-at-age Data Struct
 	mse::WeightAtAgeData s_waad;
 	s_waad.d3_wt_avg  = &d3_wt_avg;
 	s_waad.d3_wt_mat  = &d3_wt_mat;
 	s_waad.d3_len_age = &d3_len_age;
 
-
-
-	mse::omData smd(s_md,s_cd,s_waad);
->>>>>>> 3a9d5184
+	mse::omData smd(s_md,s_gamp,s_tsd,s_ai,s_cd,s_waad);
 
 	// Operating model data
 	mse::omData md;  //instantiating omData clas
