/// @file iscam.tpl
/// @author Steve Martell, IPHC

///
/// \def REPORT(object)
/// \brief Prints name and value of \a object on ADMB report %ofstream file.
///

///
/// \def COUT(object)
/// \brief Screen dump using cout<<"object\n"<<object<<endl;
///

///
/// \def TINY
/// \brief A small number (1.e-08)`
///

// ----------------------------------------------------------------------------- //
//         integrated Statistical Catch Age Model (iSCAM)                        //
//                                                                               //
//                           VERSION 1.1                                         //
//               Tue Jul 19 22:23:58 PDT 2011                                    //
//                                                                               //
//                                                                               //
//           Created by Steven Martell on 2010-04-09                             //
//           Copyright (c) 2010. All rights reserved.                            //
//                                                                               //
// AUTHORS: SJDM Steven Martell                                                  //
//                                                                               //
// CONVENTIONS: Formatting conventions are based on the The                      //
//               Elements of C++ Style (Misfeldt et al. 2004)                    //
//                                                                               //
// NAMING CONVENTIONS:                                                           //
//             Macros       -> UPPERCASE                                         //
//             Constants    -> UpperCamelCase                                    //
//             Functions    -> lowerCamelCase                                    //
//             Variables    -> lowercase                                         //
//                                                                               //
// CHANGED add option for using empirical weight-at-age data                     //
// TODO:   ? add gtg options for length based fisheries                          //
// CHANGED add time varying natural mortality rate with splines                  //
// TODO:   ? add cubic spline interpolation for time varying M                   //
// CHANGED  Fix the type 6 selectivity implementation. not working.              //
// TODO:  fix cubic spline selectivity for only years when data avail            //
// CHANGED: fixed a bug in the simulation model log_ft_pars goes out             //
//        of bounds.                                                             //
// TODO: write a projection routine and verify equilibrium calcs                 //
// TODO: add DIC calculation for MCMC routines (in -mcveal phase)                //
// CHANGED: add SOK fishery a) egg fishing mort 2) bycatch for closed ponds      //
//                                                                               //
// TODO: correct the likelihood function as per Roberto's email. See Schnute     //
//       and Richards (1995) paper. Table 4 when 0<rho<1                         //
//                                                                               //
// TODO: Check the recruitment autocorrelation residuals & likelihood.           //
//                                                                               //
//                                                                               //
// ----------------------------------------------------------------------------- //
//-- CHANGE LOG:                                                               --//
//--  Nov 30, 2010 -modified survey biomass by the fraction of total           --//
//--                mortality that occurred during the time of the             --//
//--                survey. User specifies this fraction (0-1) in the          --//
//--                data file as the last column of the relative               --//
//--                abundance index.                                           --//
//--                                                                           --//
//--  Dec 6, 2010 -modified the code to allow for empiracle weight-            --//
//--               at-age data to be used.                                     --//
//--              -rescaled catch and relative abundance /1000, this           --//
//--               should be done in the data file and not here.               --//
//--                                                                           --//
//--  Dec 20, 2010-added prior to survey q's in control file                   --//
//--                                                                           --//
//--  Dec 24, 2010-added random walk for natural mortality.                    --//
//--                                                                           --//
//--  Jan 23, 2011-in Penticton Hospital with my mom in ICU, adopting          --//
//--               the naming conventions in The Elements of C++               --//
//--               style to keep my mind busy.                                 --//
//--                                                                           --//
//-- May 5, 2011- added logistic selectcitivty as a fucntion of                --//
//--              mean body weight.  3 parameter logistic.                     --//
//--              NOT WORKING YET                                              --//
//--                                                                           --//
//-- May 6, 2011- added pre-processor commands to determin PLATFORM            --//
//--              either "Windows" or "Linux"                                  --//
//--            - change April 10, 2013 to #if defined _WIN32 etc.             --//
//--                                                                           --//
//--                                                                           --//
//-- use -mcmult 1.5 for MCMC with log_m_nodes with SOG herrning               --//
//--                                                                           --//
//--                                                                           --//
//-- Dec 11, 2011- added halibut branch to local git repository aim is to      --//
//--               add gender dimension and stock dimension.                   --//
//--               This was created on the "twosex" branch in git merged       --//
//--                                                                           --//
//-- Dec 30, 2011- working on length-based selectivity for halibut.            --//
//--                                                                           --//
//-- Jan 5, 2012 - adding spawn on kelp fishery as catch_type ivector          --//
//--             - modified the following routines:                            --//
//--             - calcCatchAtAge                                              --//
//--             - calcTotalMortality                                          --//
//--                                                                           --//
//-- Oct 31,2012 - added penalty to time-varying changes in selex for          --//
//--             - isel_type 4 and 5 cases in the objective function.          --//
//--             - Requires and additional input in the control file.          --//
//--                                                                           --//
//--                                                                           --//
//--                                                                           --//
//-- TODO: add catch_type to equilibrium calculations for reference points     --//
//--                                                                           --//
//-- Feb 18, 2013 - Need to redesign the simulation selectivities.             --//
//--              - Should probably use a separate simulation control file.    --//
//--                                                                           --//
//-- April 16, - Created new IPHC branch for developing sex/area/group         --//
//--           - INDEXS:                                                       --//
//--             area     f                                                    --//
//--             group    g                                                    --//
//--             sex      h                                                    --//
//--             year     i                                                    --//
//--             age      j                                                    --//
//--             gear     k                                                    --//
//--                                                                           --//
//--  ToDo: add mirror selectivity option so one fishery can assume the same   --//
//--        Selectivity value as another fishery with informative data.        --//
//--                                                                           --//
//--                                                                           --//
//--                                                                           --//
//--                                                                           --//
// ----------------------------------------------------------------------------- //



DATA_SECTION
	// |---------------------------------------------------------------------------------|
	// | STRINGS FOR INPUT FILES                                                         |
	// |---------------------------------------------------------------------------------|
	/// | DataFile.dat           : data to condition the assessment model on     
	init_adstring DataFile;      ///< String for the input datafile name.
	/// | ControlFile.ctl        : controls for phases, selectivity options 
	init_adstring ControlFile;	 ///< String for the control file.
	/// | ProjectFileControl.pfc : used for stock projections under TAC
	init_adstring ProjectFileControl;  ///< String for the projection file.
	/// | BaseFileName           : file prefix used for all iSCAM model output
	!! BaseFileName = stripExtension(ControlFile);  ///< BaseName given by the control file
	/// | ReportFileName         : file name to copy report file to.
	!! ReportFileName = BaseFileName + adstring(".rep");
	!! cout<<BaseFileName<<endl;
	// Hi chris
	
	// |---------------------------------------------------------------------------------|
	// | READ IN PROJECTION FILE CONTROLS                                         
	// |---------------------------------------------------------------------------------|
	// | n_tac    : length of catch vector for decision table catch stream.
	// | tac      : vector of total catch values to be used in the decision table.
	// | pf_cntrl : vector of controls for the projections.
	// | Documentation for projection control file pf_cntrl
	// | 1) start year for m_bar calculation
	// | 2)   end year for m_bar calculation
	// | 3) start year for average fecundity/weight-at-age
	// | 4)   end year for average fecundity/weight-at-age
	// | 5) start year for recruitment period (not implemented yet)
	// | 6)   end year for recruitment period (not implemented yet)
	// |
	!! ad_comm::change_datafile_name(ProjectFileControl);
	/// | Number of catch options to explore in the decision table.
	init_int n_tac; ///< Number of catch options to explore in the decision table.
					///<
	!! COUT(n_tac);
	/// | Vector of catch options.
	init_vector tac(1,n_tac);
	init_int n_pfcntrl;
	init_vector pf_cntrl(1,n_pfcntrl);

	//init_vector mse_cntrl(1,1);

	init_int eof_pf;
	LOC_CALCS
		if(eof_pf!=-999)
		{
			cout<<"Error reading projection file."<<endl;
			cout<<"Last integer read is "<<eof_pf<<endl;
			cout<<"The file should end with -999.\n Aborting!"<<endl;
			exit(1);
		}
	END_CALCS
	
	
	// |---------------------------------------------------------------------------------|
	// | COMMAND LINE ARGUMENTS FOR SIMULATION & RETROSPECTIVE ANALYSIS
	// |---------------------------------------------------------------------------------|
	// | SimFlag    : if user specifies -sim, then turn SimFlag on.
	// | retro_yrs  : number of terminal years to remove.
	
	int SimFlag;  ///< Flag for simulation mode
	int mseFlag;  ///< Flag for management strategy evaluation mode
	int rseed;    ///< Random number seed for simulated data.
	int retro_yrs;///< Number of years to look back from terminal year.
	int NewFiles;
	int testMSY;
	LOC_CALCS
		SimFlag=0;
		rseed=999;
		int on,opt;
		//the following line checks for the "-SimFlag" command line option
		//if it exists the if statement retrieves the random number seed
		//that is required for the simulation model
		if((on=option_match(ad_comm::argc,ad_comm::argv,"-sim",opt))>-1)
		{
			SimFlag = 1;
			rseed   = atoi(ad_comm::argv[on+1]);
		}
		
		// Catarina implementing a new command for generating new data control and pfc file
		// for a new project.
		NewFiles = 0;
		if((on=option_match(ad_comm::argc,ad_comm::argv,"-new",opt))>-1)
		{
			NewFiles = 1;
			NewFileName = ad_comm::argv[on+1];
		}


		// command line option for retrospective analysis. "-retro retro_yrs"
		retro_yrs=0;
		if((on=option_match(ad_comm::argc,ad_comm::argv,"-retro",opt))>-1)
		{
			retro_yrs = atoi(ad_comm::argv[on+1]);
			cout<<"|____________________________________________________|\n";
			cout<<"| Implementing Retrospective analysis                |\n";
			cout<<"|____________________________________________________|\n";
			cout<<"| Number of retrospective years = "<<retro_yrs<<endl;
		}

		// Management strategy evaluation.
		mseFlag = 0;
		if((on=option_match(ad_comm::argc,ad_comm::argv,"-mse",opt))>-1)
		{
			mseFlag = 1;
			rseed   = atoi(ad_comm::argv[on+1]);
			cout<<"|_________________________________________________|\n";
			cout<<"|Implementing Management Strategy Evaluation      |\n";
			cout<<"|_________________________________________________|\n";
		}

		// Test MSY
		testMSY = 0;
		if((on=option_match(ad_comm::argc,ad_comm::argv,"-msy",opt))>-1)
		{
			cout<<"Testing MSY calculations with Spreadsheet MSF.xlsx"<<endl;
			testMSY = 1;
			
		}

	END_CALCS


	// |---------------------------------------------------------------------------------|
	// | MODEL DATA FROM DATA FILE
	// |---------------------------------------------------------------------------------|
	// |
	!! ad_comm::change_datafile_name(DataFile);

	// |---------------------------------------------------------------------------------|
	// | MODEL DIMENSIONS
	// |---------------------------------------------------------------------------------|
	// |
	// | area   f
	// | group  g
	// | sex    h
	// | year   i
	// | age    j
	// | gear   k  - number of gears with unique selectivity
	int f;
	int g; 
	int h;
	int i;
	int j;
	int k;

	init_int narea;			
	init_int ngroup;			
	init_int nsex;			
	init_int syr;			
	init_int nyr;				
	init_int sage;			
	init_int nage;			
	init_int ngear;				
	vector age(sage,nage);			



	// |---------------------------------------------------------------------------------|
	// | LINKS TO MANAGE ARRAY INDEXING
	// |---------------------------------------------------------------------------------|
	// | - n_ags: total number of areas * groups * sex
	// | - n_ag:  total number of areas * groups
	// | - n_gs:  total number of groups * sex
	// | - n_area:  vector of indexes for area for each sex & group combination.
	// | - n_group: vector of indexes for stock for each sex & area combination.
	// | - n_sex:   vector of indexes for sex foe each area & group combination.
	// | - pntr_ag: matrix of indices for area and group.
	// | - pntr_gs: matrix of indices for group and sex.
	// | - pntr_ags: d3_array of indices for area group sex.
	// |	
	int n_ags;
	!! n_ags = narea * ngroup * nsex;
	int n_ag;
	!! n_ag  = narea * ngroup;
	int n_gs;
	!! n_gs  = ngroup * nsex;
	ivector   n_area(1,n_ags);
	ivector  n_group(1,n_ags);
	ivector    n_sex(1,n_ags);
	imatrix  pntr_ag(1,narea,1,ngroup);
	imatrix  pntr_gs(1,ngroup,1,nsex);
	3darray pntr_ags(1,narea,1,ngroup,1,nsex);
	
	
	
	LOC_CALCS
		age.fill_seqadd(sage,1);
		int ig,ih,is;
		ig = 0;
		ih = 0;
		is = 0;
		for(f=1; f<=narea; f++)
		{
			for(g=1; g<=ngroup; g++)
			{
				ih ++;
				pntr_ag(f,g) = ih;
				for(h=1;h<=nsex;h++)
				{
					ig ++;
					n_area(ig)  = f;
					n_group(ig) = g;
					n_sex(ig)   = h;
					pntr_ags(f,g,h) = ig;
					if(f==1)
					{
						is ++;
						pntr_gs(g,h) = is;
					}
				}
			}
		}
		cout<<"| ----------------------- |"<<endl;
		cout<<"| MODEL DIMENSION         |"<<endl;
		cout<<"| ----------------------- |"<<endl;
		cout<<"| narea  \t"<<narea<<endl;
		cout<<"| ngroup \t"<<ngroup<<endl;
		cout<<"| nsex   \t"<<nsex<<endl;
		cout<<"| syr    \t"<<syr<<endl;
		cout<<"| nyr    \t"<<nyr<<endl;
		cout<<"| sage   \t"<<sage<<endl;
		cout<<"| nage   \t"<<nage<<endl;
		cout<<"| ngear  \t"<<ngear<<endl;
		cout<<"| n_area \t"<<n_area<<endl;
		cout<<"| n_group\t"<<n_group<<endl;
		cout<<"| n_sex  \t"<<n_sex<<endl;
		cout<<"| pntr_ag\n"<<pntr_ag<<endl;
		cout<<"| pntr_gs\n"<<pntr_gs<<endl;
		cout<<"| pntr_ags\n"<<pntr_ags(1)<<endl;
		cout<<"| ----------------------- |\n"<<endl;
		
		
		/* Check for dimension errors in projection control file. */
		if(pf_cntrl(1)<syr || pf_cntrl(3)<syr || pf_cntrl(5)<syr )
		{
			cout<<"ERROR: start year in projection file control is less than initial model year."<<endl;
			exit(1);
		}
		if(pf_cntrl(2)>nyr || pf_cntrl(4)>nyr || pf_cntrl(6)>nyr )
		{
			cout<<"ERROR: last year in projection file control is greater than last model year."<<endl;
			exit(1);
		}
	END_CALCS
	
	
	// |---------------------------------------------------------------------------------|
	// | Allocation for each gear in (ngear), use 0 for survey gears.
	// |---------------------------------------------------------------------------------|
	// | fsh_flag is used to determine which fleets should be in MSY-based referecen points
	// | If dAllocation >0 then set fish flag =1 else 0
	// | nfleet is the number of non-survey gear fleet with dAllocations > 0
	// |

	int nfleet;
	init_vector dAllocation(1,ngear);
	
	//init_ivector catch_sex_composition(1,ngear); 
	//init_ivector catch_type(1,ngear);

	ivector fsh_flag(1,ngear);
	LOC_CALCS
		dAllocation = dAllocation/sum(dAllocation);
		for(k=1;k<=ngear;k++)
		{
			if(dAllocation(k)>0)
				fsh_flag(k)=1;
			else
				fsh_flag(k)=0;
		}
		nfleet = sum(fsh_flag);
	END_CALCS
	
	ivector nFleetIndex(1,nfleet);
	LOC_CALCS
		j = 1;
		for(k=1; k<=ngear;k++)
		{
			if(fsh_flag(k)) nFleetIndex(j++) = k;
		}
		// cout<<"nFleetIndex index\t"<<nFleetIndex<<endl;
	END_CALCS
	
	
	// |---------------------------------------------------------------------------------|
	// | Growth and maturity parameters
	// |---------------------------------------------------------------------------------|
	// | n_ags -> number of areas * groups * sex
	// |

	init_vector  d_linf(1,n_ags);
	init_vector d_vonbk(1,n_ags);
	init_vector    d_to(1,n_ags);
	init_vector     d_a(1,n_ags);
	init_vector     d_b(1,n_ags);
	init_vector    d_ah(1,n_ags);
	init_vector    d_gh(1,n_ags);
	init_int 		n_MAT;
	int t1;
	int t2;
	LOC_CALCS
		if(n_MAT)
		{
			t1 = sage;
			t2 = nage;
		}
		else
		{
			t1 = 0;
			t2 = 0;
		}
	END_CALCS 
	!! COUT(n_MAT);
	!! COUT(t1);
	!! COUT(t2);
	init_vector 	d_maturityVector(t1,t2);
	!! COUT(d_maturityVector);

	matrix la(1,n_ags,sage,nage);		//length-at-age
	matrix wa(1,n_ags,sage,nage);		//weight-at-age
	matrix ma(1,n_ags,sage,nage);		//maturity-at-age
	LOC_CALCS
		cout<<setw(8)<<setprecision(4)<<endl;
	  	cout<<"| ----------------------- |"<<endl;
		cout<<"| GROWTH PARAMETERS       |"<<endl;
		cout<<"| ----------------------- |"<<endl;
		cout<<"| d_linf  \t"<<d_linf<<endl;
	  	cout<<"| d_vonbk \t"<<d_vonbk<<endl;
	  	cout<<"| d_to    \t"<<d_to<<endl;
	  	cout<<"| d_a     \t"<<d_a<<endl;
	  	cout<<"| d_b     \t"<<d_b<<endl;
	  	cout<<"| d_ah    \t"<<d_ah<<endl;
	  	cout<<"| d_gh    \t"<<d_gh<<endl;
	  	cout<<"| ----------------------- |\n"<<endl;

	  	// length & weight-at-age based on input growth pars
	  	ma.initialize();
	  	for(ig=1;ig<=n_ags;ig++)
	  	{
	  		la(ig) = d_linf(ig)*(1. - exp(-d_vonbk(ig)*(age-d_to(ig))));
	  		wa(ig) = d_a(ig) * pow(la(ig),d_b(ig));
	  		h = n_sex(ig);
	  		if(n_MAT==0)
	  		{
	  			ma(ig) = plogis(age,d_ah(ig),d_gh(ig));
	  		}
	  		else if( n_MAT>0 && h !=2 )
	  		{
	  			ma(ig) = d_maturityVector;
	  		}
	  	}
	END_CALCS
	
	// |---------------------------------------------------------------------------------|
	// | Historical removal
	// |---------------------------------------------------------------------------------|
	// | - Total catch in weight (type=1), numbers (type=2), or roe (type=3).
	// | - dCatchData matrix cols: (year gear area group sex type value).
	// | - If total catch is asexual (sex=0), pool predicted catch from nsex groups.
	// | - ft_count    -> Number of estimated fishing mortality rate parameters.
	// | - d3_Ct -> An array of observed catch in group(ig) year (row) by gear (col)
	// | - [?] - TODO: fix special case where nsex==2 and catch sex = 0 in catch array.
	init_int nCtNobs;
	!! COUT(nCtNobs)
	init_matrix dCatchData(1,nCtNobs,1,7);
	3darray d3_Ct(1,n_ags,syr,nyr,1,ngear);

	int ft_count;
 	

	LOC_CALCS
		ft_count = nCtNobs;
		cout<<"| ----------------------- |"<<endl;
		cout<<"| HEAD(dCatchData)        |"<<endl;
		cout<<"| ----------------------- |"<<endl;
		cout<<dCatchData.sub(1,3)<<endl;
		cout<<"| ----------------------- |\n"<<endl;
		cout<<"| ----------------------- |"<<endl;
		cout<<"| TAIL(dCatchData)        |"<<endl;
		cout<<"| ----------------------- |"<<endl;
		cout<<dCatchData.sub(nCtNobs-3,nCtNobs)<<endl;
		cout<<"| ----------------------- |\n"<<endl;
		d3_Ct.initialize();
		
		for(int ii=1;ii<=nCtNobs;ii++)
		{
			i = dCatchData(ii)(1);
			k = dCatchData(ii)(2);
			f = dCatchData(ii)(3);
			g = dCatchData(ii)(4);
			h = dCatchData(ii)(5);
			if( h==0 )
			{
				for(h=1;h<=nsex;h++)
				{
					ig = pntr_ags(f,g,h);
					d3_Ct(ig)(i)(k) = 1./nsex*dCatchData(ii)(7);
				}
			}
			else
			{
				ig = pntr_ags(f,g,h);
				d3_Ct(ig)(i)(k) = dCatchData(ii)(7);
			} 
			//if(verbose)  cout<<"Ok after reading catch data"<<ii<<" "<<ig <<" "<<n_ags<<endl;
		}
	END_CALCS
	



	// |---------------------------------------------------------------------------------|
	// | RELATIVE ABUNDANCE INDICIES (ragged array)
	// |---------------------------------------------------------------------------------|
	// | nItNobs     = number of independent surveys
	// | n_it_nobs   = number of survey observations
	// | n_survey_type = 1: survey is proportional to vulnerable numbers
	// | n_survey_type = 2: survey is proportional to vulnerable biomass
	// | n_survey_type = 3: survey is proportional to vulnerable spawning biomass
	// | d3_survey_data: (iyr index(it) gear area group sex wt timing)
	// | it_wt       = relative weights for each relative abundance normalized to have a
	// |               mean = 1 so rho = sig2/(sig^2+tau2) holds true in variance pars.
	// |

	init_int nItNobs;
	ivector        nSurveyIndex(1,nItNobs);
	init_ivector      n_it_nobs(1,nItNobs);
	init_ivector  n_survey_type(1,nItNobs);
	init_3darray d3_survey_data(1,nItNobs,1,n_it_nobs,1,8);
	matrix                it_wt(1,nItNobs,1,n_it_nobs);

// 	!! cout<<"Number of surveys "<<nItNobs<<endl;
	LOC_CALCS
		cout<<"| ----------------------- |"<<endl;
		cout<<"| TAIL(d3_survey_data)       |"<<endl;
		cout<<"| ----------------------- |"<<endl;
		cout<<d3_survey_data(nItNobs).sub(n_it_nobs(nItNobs)-3,n_it_nobs(nItNobs))<<endl;
		cout<<"| ----------------------- |\n"<<endl;
		for(k=1;k<=nItNobs;k++)
		{
			it_wt(k) = column(d3_survey_data(k),7) + 1.e-30;
			nSurveyIndex(k) = d3_survey_data(k)(1,3);
		}
		double tmp_mu = mean(it_wt);
		for(k=1;k<=nItNobs;k++)
		{
			it_wt(k) = it_wt(k)/tmp_mu;
		}
	END_CALCS

	// |---------------------------------------------------------------------------------|
	// | AGE COMPOSITION DATA (ragged object)
	// |---------------------------------------------------------------------------------|
	// | - nAgears    -> number of age-composition matrixes, one for each gear.
	// | - n_A_nobs   -> ivector for number of rows in age composition (A) matrix
	// | n_A_sage     -> imatrix for starting age in each row
	// | n_A_nage	  -> imatrix for plus group age in each row
	// | inp_nscaler  -> effective sample size for iterative re-weighting in multinomial.
	// | icol_A       -> number of columns for each row in A.
	// | A            -> array of data (year,gear,area,group,sex|Data...)
	// | d3_A_obs     -> array of catch-age data only.
	// |
	init_int nAgears
	init_ivector n_A_nobs(1,nAgears);
	init_ivector n_A_sage(1,nAgears);
	init_ivector n_A_nage(1,nAgears);
	init_vector  inp_nscaler(1,nAgears);
  // The 5 in the next command is to remove the first 5 columns
  // from the age comp 'data' because they are not the actual ages,
  // but the header data.
	init_3darray d3_A(1,nAgears,1,n_A_nobs,n_A_sage-5,n_A_nage);
	3darray d3_A_obs(1,nAgears,1,n_A_nobs,n_A_sage,n_A_nage);
	LOC_CALCS
		if( n_A_nobs(nAgears) > 0 )
			{
			cout<<"| ----------------------- |"<<endl;
			cout<<"| TAIL(A)       |"<<endl;
			cout<<"| ----------------------- |"<<endl;
			cout<<setw(4)<<d3_A(nAgears).sub(n_A_nobs(nAgears)-2,n_A_nobs(nAgears))<<endl;
			cout<<"| ----------------------- |\n"<<endl;
			for(k=1;k<=nAgears;k++)
			{
				dmatrix tmp = trans(trans(d3_A(k)).sub(n_A_sage(k),n_A_nage(k)));
				if(inp_nscaler(k) > 0)
				{
					for( i = 1; i <= n_A_nobs(k); i++ )
					{
						 tmp(i) = tmp(i)/sum(tmp(i)) * inp_nscaler(k);
					}
				}
				d3_A_obs(k) = tmp;
				//d3_A_obs(k) = trans(trans(d3_A(k)).sub(n_A_sage(k),n_A_nage(k)));
			}
		}
		else
		{
			cout<<"| ----------------------- |"<<endl;
			cout<<"| NO AGE DATA"<<endl;
			cout<<"| ----------------------- |"<<endl;
		}
	END_CALCS

	// |---------------------------------------------------------------------------------|
	// | EMPIRICAL WEIGHT_AT_AGE DATA
	// |---------------------------------------------------------------------------------|
	// | Mean weight-at-age data (kg) if nWtNobs > 0
	// | sage-5 = year
	// | sage-4 = gear
	// | sage-3 = area
	// | sage-2 = stock
	// | sage-1 = sex
	// | - construct and fill weight-at-age matrix for use in the model code  (d3_wt_avg)
	// | - construct and fill weight-at-age dev matrix for length-based selex (d3_wt_dev)
	// | - construct and fill fecundity-at-age matrix for ssb calculations.   (d3_wt_mat)
	// | [ ] - TODO fix h=0 option for weight-at-age data
	// | [ ] - TODO need to accomodate ragged arrays, or NA values, or partial d3_wt_avg.
	// |

	init_int nWtNobs;
	init_matrix inp_wt_avg(1,nWtNobs,sage-5,nage);

	matrix  dWt_bar(1,n_ags,sage,nage);
	3darray d3_wt_avg(1,n_ags,syr,nyr+1,sage,nage);
	3darray d3_wt_dev(1,n_ags,syr,nyr+1,sage,nage);
	3darray d3_wt_mat(1,n_ags,syr,nyr+1,sage,nage);
	3darray d3_len_age(1,n_ags,syr,nyr+1,sage,nage);
// 	vector fa_bar(sage,nage);				//average fecundity-at-age for all years.
// 	vector avg_fec(sage,nage);				//average fecundity-at-age
// 	vector avg_wt(sage,nage);				//average weight-at-age
	LOC_CALCS
		d3_wt_avg.initialize();
		d3_wt_dev.initialize();
		d3_wt_mat.initialize();
		d3_len_age.initialize();

		for(ig=1;ig<=n_ags;ig++)
		{
			for(int i=syr;i<=nyr;i++)
			{
				d3_wt_avg(ig)(i) = wa(ig);
				d3_wt_mat(ig)(i) = elem_prod(ma(ig),wa(ig));
				d3_len_age(ig)(i) = pow(wa(ig)/d_a(ig),1./d_b(ig));
			}
		}

		// the overwrite d3_wt_avg & d3_wt_mat with existing empirical data
		// SM Sept 6, 2013. Added option of using NA values (-99.0) for
		// missing weight-at-age data, or truncated age-data.
		int iyr;
		for(i=1;i<=nWtNobs;i++)
		{
			iyr = inp_wt_avg(i,sage-5);
			f   = inp_wt_avg(i,sage-3);
			g   = inp_wt_avg(i,sage-2);
			h   = inp_wt_avg(i,sage-1);

			// | SM Changed Sept 9, to accomodate NA's (-99) in empirical data.
			if( h )
			{
				ig                   = pntr_ags(f,g,h);
				dvector tmp          = inp_wt_avg(i)(sage,nage);
				ivector idx          = getIndex(age,tmp);
				for( int ii = 1; ii <= size_count(idx); ii++ )
				{
					d3_wt_avg(ig)(iyr)(idx(ii)) = inp_wt_avg(i)(idx(ii));
					d3_len_age(ig)(iyr)(idx(ii))= pow(d3_wt_avg(ig)(iyr)(idx(ii))
					                                  /d_a(ig),1./d_b(ig));
				}
				//d3_wt_avg(ig)(iyr)(idx) = inp_wt_avg(i)(idx);
				d3_wt_mat(ig)(iyr)      = elem_prod(ma(ig),d3_wt_avg(ig)(iyr));
				//cout<<"Yep \t"<<inp_wt_avg(i)(idx)<<endl;
				//cout<<"Yep \t"<<tmp(idx)<<endl;
				//cout<<"Yep \t"<<d3_wt_avg(ig)(iyr)(idx)<<endl;
			}
			else if( !h ) 
			{
<<<<<<< HEAD
					cout<<h<<endl;

=======
					//cout<<h<<endl;
				
>>>>>>> 3b76892a
				for(int h=1;h<=nsex;h++)
				{
					ig                   = pntr_ags(f,g,h);
					dvector tmp          = inp_wt_avg(i)(sage,nage);
					ivector idx          = getIndex(age,tmp);
					// Problem, array indexed differ, must loop over idx;
					// d3_wt_avg(ig)(iyr)(idx) = inp_wt_avg(i)(idx);
					for( int ii = 1; ii <= size_count(idx); ii++)
					{
						d3_wt_avg(ig)(iyr)(idx(ii)) = inp_wt_avg(i)(idx(ii));
						d3_len_age(ig)(iyr)(idx(ii)) = pow(d3_wt_avg(ig)(iyr)(idx(ii))
						                               /d_a(ig),1./d_b(ig));
					}
					d3_wt_mat(ig)(iyr)      = elem_prod(ma(ig),d3_wt_avg(ig)(iyr));
				}
			}
		}
		

		// average weight-at-age in projection years
		for(ig=1;ig<=n_ags;ig++)
		{
			dWt_bar(ig)        = colsum(d3_wt_avg(ig).sub(pf_cntrl(3),pf_cntrl(4)));
			dWt_bar(ig)       /= pf_cntrl(4)-pf_cntrl(3)+1;
			d3_wt_avg(ig)(nyr+1) = dWt_bar(ig);
			d3_wt_mat(ig)(nyr+1) = elem_prod(dWt_bar(ig),ma(ig));
			d3_len_age(ig)(nyr+1) = pow(dWt_bar(ig)/d_a(ig),1./d_b(ig));
		}
		
		
		// deviations in mean weight-at-age
		for(ig=1;ig<=n_ags;ig++)
		{
			dmatrix mtmp = trans( d3_wt_avg(ig) );
			//COUT(mtmp);

			for(j=sage;j<=nage;j++)
			{
				//COUT(sum(first_difference(mtmp(j)(syr,nyr))));
				if( sum( first_difference(mtmp(j)(syr,nyr))) )
				{
					mtmp(j) = ( mtmp(j)-mean(mtmp(j)(syr,nyr)) ) 
							/ sqrt(var(mtmp(j)(syr,nyr)));
				}
				else
				{
					mtmp(j) = 0;
				}
			}
			d3_wt_dev(ig) = trans(mtmp);
		
			
			if( min(d3_wt_avg(ig))<=0.000 && min(d3_wt_avg(ig))!=NA )
			{
				cout<<"|-----------------------------------------------|"<<endl;
				cout<<"| ERROR IN INPUT DATA FILE FOR MEAN WEIGHT DATA |"<<endl;
				cout<<"|-----------------------------------------------|"<<endl;
				cout<<"| - Cannot have an observed mean weight-at-age  |"<<endl;
				cout<<"|   less than or equal to 0.  Please fix.       |"<<endl;
				cout<<"| - You are permitted to use '-99.0' for missing|"<<endl;
				cout<<"|   values in your weight-at-age data.          |"<<endl;
				cout<<"| - Aborting program!                           |"<<endl;
				cout<<"|-----------------------------------------------|"<<endl;
				ad_exit(1);
			}
		}
	END_CALCS
	
	
	// |---------------------------------------------------------------------------------|
	// | END OF DATA FILE
	// |---------------------------------------------------------------------------------|
	// |
	init_int eof;	
	LOC_CALCS
	  if(eof==999){
		cout<<"\n| -- END OF DATA SECTION -- |\n";
	  	cout<<"|         eof = "<<eof<<"         |"<<endl;
		cout<<"|___________________________|"<<endl;
	  }else{
		cout<<"\n *** ERROR READING DATA *** \n"<<endl; exit(1);
	  }
	END_CALCS

	
	
	// |---------------------------------------------------------------------------------|
	// | VARIABLES FOR MSY-BASED REFERENCE POINTS
	// |---------------------------------------------------------------------------------|
	// |
	vector fmsy(1,nfleet);			//Fishing mortality rate at Fmsy
	vector fall(1,nfleet);			//Fishing mortality based on dAllocation
	vector  msy(1,nfleet);			//Maximum sustainable yield
	number bmsy;					//Spawning biomass at MSY
 // number Umsy;					//Exploitation rate at MSY
	vector age_tau2(1,nAgears);	//MLE estimate of the variance for age comps
 // 	//catch-age for simulation model (could be declared locally 3d_array)
 // 	3darray d3C(1,ngear,syr,nyr,sage,nage);		
	
	
		
	
	// |---------------------------------------------------------------------------------|
	// | CONTROL FILE
	// |---------------------------------------------------------------------------------|
	// |
	!! ad_comm::change_datafile_name(ControlFile);
	

	// |---------------------------------------------------------------------------------|
	// | Leading Parameters
	// |---------------------------------------------------------------------------------|
	// | npar            -> number of leading parameters
	// | ipar_vector     -> integer vector based on the number of areas groups sexes
	// | -1) log_ro      - unfished sage recruitment
	// | -2) steepness   - steepness of the stock-recruitment relationship
	// | -3) log_m       - instantaneous natural mortality rate
	// | -4) log_avgrec  - average sage recruitment from syr+1 to nyr
	// | -5) log_recinit - average sage recruitment for initialization
	// | -6) rho         - proportion of total variance for observation errors
	// | -7) vartheta    - total precision (1/variance)
	init_int npar;
	init_matrix theta_control(1,npar,1,7);
	
	vector   theta_ival(1,npar);
	vector     theta_lb(1,npar);
	vector     theta_ub(1,npar);
	ivector   theta_phz(1,npar);
	ivector theta_prior(1,npar);
	ivector ipar_vector(1,npar);
	LOC_CALCS
		theta_ival  = column(theta_control,1);
		theta_lb    = column(theta_control,2);
		theta_ub    = column(theta_control,3);
		theta_phz   = ivector(column(theta_control,4));
		theta_prior = ivector(column(theta_control,5));
		ipar_vector(1,2) = ngroup;
		ipar_vector(6,7) = ngroup;
		ipar_vector(3)   = n_gs;
		ipar_vector(4,5) = n_ag;
	END_CALCS
	
	// |---------------------------------------------------------------------------------|
	// | CONTROLS PARAMETERS FOR AGE/SIZE COMPOSITION DATA FOR na_gears                  |
	// |---------------------------------------------------------------------------------|
	// |
	
	init_ivector nCompIndex(1,nAgears);
	init_ivector nCompLikelihood(1,nAgears);
	init_vector  dMinP(1,nAgears);
	init_vector  dEps(1,nAgears);
	init_ivector nPhz_age_tau2(1,nAgears);
	init_ivector nPhz_phi1(1,nAgears);
	init_ivector nPhz_phi2(1,nAgears);
	init_ivector nPhz_df(1,nAgears);
	init_int check;
	!! if(check != -12345) {COUT(check);cout<<"Error reading composition controls\n"<<endl; exit(1);}



	// |---------------------------------------------------------------------------------|
	// | CONTROLS FOR SELECTIVITY OPTIONS
	// |---------------------------------------------------------------------------------|
	// | - 12 different options for modelling selectivity which are summarized here:
	// | - isel_npar  -> ivector for # of parameters for each gear.
	// | - jsel_npar  -> ivector for the number of rows for time-varying selectivity.
	// | 
	// | SEL_TYPE  DESCRIPTION
	// |    1      age-based logistic function with 2 parameters.
	// |    2      age-based selectivity coefficients with nage-sage parameters.
	// |    3      cubic spline with age knots.
	// |    4      time-varying cubic spline with age knots.
	// |    5      time-varying bicubic spline with age and year knots.
	// |    6      logistic with fixed parameters.
	// |    7      logistic function of body weight with 2 parameters.
	// |    8      logistic 3 parameter function based on mean weight deviations.
	// |    11     length-based logistic function with 2 parametrs based on mean length.
	// |    12     length-based selectivity coefficients with cubic spline interpolation.
	// |
	// | selex_controls (1-10)
	// |  1  -> isel_type - switch for selectivity.
	// |  2  -> ahat      - age-at-50% vulnerbality for logistic function.
	// |  3  -> ghat      - std at 50% age of vulnerability for logistic function.
	// |  4  -> age_nodes - No. of age-nodes for bicubic spline.
	// |  5  -> yr_nodes  - No. of year-nodes for bicubic spline.
	// |  6  -> sel_phz   - phase for estimating selectivity parameters.
	// |  7  -> lambda_1  - penalty weight for 2nd difference in selectivity.
	// |  8  -> lambda_2  - penalty weight for dome-shaped selectivity.
	// |  9  -> lambda_3  - penalty weight for 2nd difference in time-varying selectivity.
	// |  10 -> Number of discrete selectivity blocks.
	// |

	init_matrix selex_controls(1,10,1,ngear);
	

	ivector    isel_npar(1,ngear);	
	ivector    jsel_npar(1,ngear);	
	ivector    isel_type(1,ngear);	
	ivector      sel_phz(1,ngear);	
	ivector n_sel_blocks(1,ngear);	

	vector      ahat(1,ngear);	
	vector      ghat(1,ngear);	
	vector age_nodes(1,ngear);	
	vector  yr_nodes(1,ngear);	
	vector  lambda_1(1,ngear);	
	vector  lambda_2(1,ngear);	
	vector  lambda_3(1,ngear);	
	
	LOC_CALCS
		ahat      = selex_controls(2);
		ghat      = selex_controls(3);
		age_nodes = selex_controls(4);
		yr_nodes  = selex_controls(5);
		lambda_1  = selex_controls(7);
		lambda_2  = selex_controls(8);
		lambda_3  = selex_controls(9);

		isel_type    = ivector(selex_controls(1));
		sel_phz      = ivector(selex_controls(6));
		n_sel_blocks = ivector(selex_controls(10));
	END_CALCS
	
	init_imatrix sel_blocks(1,ngear,1,n_sel_blocks);


	LOC_CALCS
		// | COUNT THE NUMBER OF ESTIMATED SELECTIVITY PARAMETERS TO ESTIMATE
		// | isel_npar number of columns for each gear.
		// | jsel_npar number of rows for each gear.
		isel_npar.initialize();
		for(i=1;i<=ngear;i++)
		{	
			jsel_npar(i)=1;
			switch(isel_type(i))
			{
				case 1:
					// logistic selectivity
					isel_npar(i) = 2;
					jsel_npar(i) = n_sel_blocks(i); 
					break;
					
				case 2:
					// age-specific coefficients
					isel_npar(i) = (nage-sage);
					jsel_npar(i) = n_sel_blocks(i);
					break;
					
				case 3:
				 	// cubic spline 
					isel_npar(i) = age_nodes(i);
					jsel_npar(i) = n_sel_blocks(i);
					break;
					
				case 4:	 
					// annual cubic splines
					isel_npar(i) = age_nodes(i);
					jsel_npar(i) = (nyr-syr-retro_yrs)+1;
					break;
					
				case 5:  
					// bicubic spline
					jsel_npar(i) = age_nodes(i);
					isel_npar(i) = yr_nodes(i);
					break;
				
				case 6:
					// fixed logistic (no parameters estimated)
					// ensure sel_phz is set to negative value.
					isel_npar(i) = 2;
					if(sel_phz(i)>0) sel_phz(i) = -1;
					break;
					
				case 7:
					// CHANGED: Now working, Vivian Haist fixed it.
					// logistic (3 parameters) with mean body 
					// weight deviations. 
					isel_npar(i) = 2;
					jsel_npar(i) = n_sel_blocks(i);
					break;
					
				case 8:
					// Alternative logistic selectivity with d3_wt_dev coefficients.
					isel_npar(i) = 3;
					jsel_npar(i) = n_sel_blocks(i);
					break;
					
				case 11:
					// Logistic length-based selectivity.
					isel_npar(i) = 2;
					jsel_npar(i) = n_sel_blocks(i);
					break;
					
				case 12:
					// Length-based selectivity coeffs with cubic spline interpolation
					isel_npar(i) = age_nodes(i);
					jsel_npar(i) = n_sel_blocks(i);
					break;
					
				default: break;
			}
		}
	END_CALCS
	





	// |---------------------------------------------------------------------------------|
	// | PRIOR FOR RELATIVE ABUNDANCE DATA
	// |---------------------------------------------------------------------------------|
	// | nits     -> number of relative abundance indices
	// | q_prior  -> type of prior to use, see legend
	// | mu_log_q -> mean q in log-space
	// | sd_log_q -> std of q prior in log-space
	// |
	// | q_prior type:
	// | 0 -> uninformative prior.
	// | 1 -> normal prior on q in log-space.
	// | 2 -> penalized random walk in q.



	init_int nits;					
	init_ivector q_prior(1,nits);
	init_vector mu_log_q(1,nits);
	init_vector sd_log_q(1,nits);
	
	// |---------------------------------------------------------------------------------|
	// | Miscellaneous controls                                                          |
	// |---------------------------------------------------------------------------------|
	// | 1 -> verbose
	// | 2 -> recruitment model (1=beverton-holt, 2=rickers)
	// | 3 -> std in catch first phase
	// | 4 -> std in catch in last phase
	// | 5 -> assumed unfished in first year (0=FALSE, 1=TRUE)
	// | 6 -> minimum proportion at age to consider in the dmvlogistic likelihood
	// | 7 -> mean fishing mortality rate to regularize the solution
	// | 8 -> standard deviation of mean F penalty in first phases
	// | 9 -> standard deviation of mean F penalty in last phase.
	// | 10-> phase for estimating deviations in natural mortality.
	// | 11-> std in natural mortality deviations.
	// | 12-> number of estimated nodes for deviations in natural mortality
	// | 13-> fraction of total mortality that takes place prior to spawning
	// | 14-> switch for age-composition likelihood (1=dmvlogistic,2=dmultinom)
	// | 15-> switch for generating selex based on IFD and cohort biomass
	init_vector d_iscamCntrl(1,15);
	int verbose;
	

	init_int eofc;
	LOC_CALCS
		verbose = d_iscamCntrl(1);
		if(verbose) COUT(d_iscamCntrl);
		
		if(eofc==999){
			cout<<"\n| -- END OF CONTROL SECTION -- |\n";
		  	cout<<"|          eofc = "<<eofc<<"          |"<<endl;
			cout<<"|______________________________|"<<endl;
		}else{
			cout<<"\n ***** ERROR CONTROL FILE ***** \n"<<endl; exit(1);
		}
	END_CALCS
	
	int nf;
	
	// |---------------------------------------------------------------------------------|
	// | VECTOR DIMENTIONS FOR NEGATIVE LOG LIKELIHOODS
	// |---------------------------------------------------------------------------------|
	// | ilvec[1,5,6,7] -> number of fishing gears (ngear)
	// | ilvec[2]       -> number of surveys       (nItNobs)
	// | ilvec[3]       -> number of age-compisition data sets (nAgears)
	// | ilvec[4]       -> container for recruitment deviations.
	ivector ilvec(1,7);
	!! ilvec    = ngear;
	!! ilvec(1) = 1;			
	!! ilvec(2) = nItNobs;			
	!! ilvec(3) = nAgears;		
	!! ilvec(4) = ngroup;
	

	// |---------------------------------------------------------------------------------|
	// | RETROSPECTIVE ADJUSTMENT TO nyrs
	// |---------------------------------------------------------------------------------|
	// | - Don't read any more input data from here on in. 
	// | - Modifying nyr to allow for retrospective analysis.
	// | - If retro_yrs > 0, then ensure that pf_cntrl arrays are not greater than nyr,
	// |   otherwise arrays for mbar will go out of bounds.
	// | 

	!! nyr = nyr - retro_yrs;
	
	LOC_CALCS
		if(retro_yrs)
		{
			if(pf_cntrl(2)>nyr) pf_cntrl(2) = nyr;
			if(pf_cntrl(4)>nyr) pf_cntrl(4) = nyr;
			if(pf_cntrl(6)>nyr) pf_cntrl(6) = nyr;
		}
	END_CALCS


	// |---------------------------------------------------------------------------------|
	// | MANAGEMENT STRATEGY EVALUATION INPUTS
	// |---------------------------------------------------------------------------------|
	// |
	

	LOC_CALCS
		ifstream ifile("Halibut2012.mse");
		if(ifile)
		{
			cout<<"Vader is happy"<<endl;
			readMseInputs();
			
			
			exit(1);
		}
	END_CALCS


	// END OF DATA_SECTION
	!! if(verbose) cout<<"||-- END OF DATA_SECTION --||"<<endl;

	

INITIALIZATION_SECTION
  theta theta_ival;
  phi1 0.01;
	
PARAMETER_SECTION
	// |---------------------------------------------------------------------------------|
	// | LEADING PARAMTERS
	// |---------------------------------------------------------------------------------|
	// | - Initialized in the INITIALIZATION_SECTION with theta_ival from control file.
	// | [ ] Change to init_bounded_vector_vector.
	// | theta[1] -> log_ro, or log_msy
	// | theta[2] -> steepness(h), or log_fmsy
	// | theta[3] -> log_m
	// | theta[4] -> log_avgrec
	// | theta[5] -> log_recinit
	// | theta[6] -> rho
	// | theta[7] -> vartheta
	// |
	init_bounded_vector_vector theta(1,npar,1,ipar_vector,theta_lb,theta_ub,theta_phz);
	
	// |---------------------------------------------------------------------------------|
	// | SELECTIVITY PARAMETERS
	// |---------------------------------------------------------------------------------|
	// | - This is a bounded matrix vector where the dimensions are defined by the 
	// | - selectivity options specified in the control file.
	// | - There are 1:ngear arrays, having jsel_npar rows and isel_npar columns.
	// | - If the user has not specified -ainp or -binp, the initial values are set
	// |   based on ahat and ghat in the control file for logistic selectivities.
	// | - Special case: if SimFlag=TRUE, then add some random noise to ahat.
	// |
	init_bounded_matrix_vector sel_par(1,ngear,1,jsel_npar,1,isel_npar,-25.,25.,sel_phz);

	LOC_CALCS
		if ( !global_parfile )
		{
			for(int k=1; k<=ngear; k++)
			{
				if( isel_type(k)==1 || 
					isel_type(k)==6 || 
					(
					isel_type(k)>=7 && 
					isel_type(k) != 12 
					)
					)
				{
					for(int j = 1; j <= n_sel_blocks(k); j++ )
					{
						double uu = 0;
						if(SimFlag && j > 1)
						{
							uu = 0.05*randn(j+rseed);
						} 
						sel_par(k,j,1) = log(ahat(k)*exp(uu));
						sel_par(k,j,2) = log(ghat(k));
					}
				}
			}
		}
	END_CALCS
	

	// |---------------------------------------------------------------------------------|
	// | FISHING MORTALITY RATE PARAMETERS
	// |---------------------------------------------------------------------------------|
	// | - Estimate all fishing mortality rates in log-space.
	// | - If in simulation mode then initialize with F=0.1; Actual F is conditioned on 
	// |   the observed catch.
	// |
	
	init_bounded_vector log_ft_pars(1,ft_count,-30.,3.0,1);
	
	LOC_CALCS
		if(!SimFlag) log_ft_pars = log(0.10);
	END_CALCS
	
	

	// |---------------------------------------------------------------------------------|
	// | INITIAL AND ANNUAL RECRUITMENT 
	// |---------------------------------------------------------------------------------|
	// | - Estimate single mean initial recruitment and deviations for each initial 
	// |   cohort from sage+1 to nage. (Rinit + init_log_rec_devs)
	// | - Estimate mean overal recruitment and annual deviations from syr to nyr.
	// | - d_iscamCntrl(5) is a flag to initialize the model at unfished recruitment (ro),
	// |   if this is true, then do not estimate init_log_rec_devs
	// | [ ] - TODO add dev contstraint for rec_devs in calc_objective_function.

	!! int init_dev_phz = 2;
	!! if(d_iscamCntrl(5)) init_dev_phz = -1;
	init_bounded_matrix init_log_rec_devs(1,n_ag,sage+1,nage,-15.,15.,init_dev_phz);
	init_bounded_matrix log_rec_devs(1,n_ag,syr,nyr,-15.,15.,2);
	


	// |---------------------------------------------------------------------------------|
	// | DEVIATIONS FOR NATURAL MORTALITY BASED ON CUBIC SPLINE INTERPOLATION
	// |---------------------------------------------------------------------------------|
	// | - Estimating trends in natural mortality rates, where the user specified the 
	// |   number of knots (d_iscamCntrl(12)) and the std in M in the control file, and the phase
	// |   in which to estimate natural mortality devs (d_iscamCntrl(10)).  If the phase is neg.
	// |   then natural mortality rate deviates are not estimated and M is assumed const.
	// | - This model is implemented as a random walk, where M{t+1} = M{t} + dev.
	
	!! int m_dev_phz = -1;
	!!     m_dev_phz = d_iscamCntrl(10);
	!! int  n_m_devs = d_iscamCntrl(12);
	init_bounded_vector log_m_nodes(1,n_m_devs,-5.0,5.0,m_dev_phz);
	

	// |---------------------------------------------------------------------------------|
	// | CORRELATION COEFFICIENTS FOR AGE COMPOSITION DATA USED IN LOGISTIC NORMAL       |
	// |---------------------------------------------------------------------------------|
	// | log_age_tau2 is the variance of the composition errors.
	// | phi1 is the AR1 coefficient
	// | phi2 used in AR2 process.
	init_bounded_number_vector log_age_tau2(1,nAgears,-4.65,5.30,nPhz_age_tau2);
	init_bounded_number_vector phi1(1,nAgears,-1.0,1.0,nPhz_phi1);
	init_bounded_number_vector phi2(1,nAgears,0.0,1.0,nPhz_phi2);
	init_bounded_number_vector log_degrees_of_freedom(1,nAgears,0.70,10.0,nPhz_df);

	// |---------------------------------------------------------------------------------|
	// | AUTOCORRELATION IN RECRUITMENT DEVIATIONS                                       |
	// |---------------------------------------------------------------------------------|
	// | gamma_r: what fraction of the residual from year t-2 carries over to t-1.
	init_bounded_number gamma_r(0,1,-4);
	!!gamma_r = 0;

	// |---------------------------------------------------------------------------------|
	// | OBJECTIVE FUNCTION VALUE
	// |---------------------------------------------------------------------------------|
	// | - the value that ADMB will minimize, called objfun in iSCAM
	// |
	objective_function_value objfun;
	

    // |---------------------------------------------------------------------------------|
    // | POPULATION VARIABLES
    // |---------------------------------------------------------------------------------|
    // | - m_bar       -> Average natural mortality rate from syr to nyr.
    // | - rho         -> Proportion of total variance associated with obs error.
    // | - varphi      -> Total precision of CPUE and Recruitment deviations.
    // | - sig         -> STD of the observation errors in relative abundance data.
    // | - tau         -> STD of the process errors (recruitment deviations).
    // |
	number m_bar;	///< Average natural mortality rate.			
	number rho;					
	number varphi				
	number sig;					
	number tau; 				


	// |---------------------------------------------------------------------------------|
	// | POPULATION VECTORS
	// |---------------------------------------------------------------------------------|
    // | - ro          -> theoretical unfished age-sage recruits. 
    // | - bo          -> theoretical unfished spawning biomass (MSY-based ref point).
    // | - sbo         -> unfished spawning biomass at the time of spawning.
    // | - kappa       -> Goodyear recruitment compensation ratio K = 4h/(1-h); h=K/(4+K)
    // | - so          -> Initial slope (max R/S) of the stock-recruitment relationship.
    // | - beta        -> Density dependent term in the stock-recruitment relationship.
    // | - m           -> Instantaneous natural mortality rate by nsex
    // | - log_avgrec  -> Average sage recruitment(syr-nyr,area,group).
    // | - log_recinit -> Avg. initial recruitment for initial year cohorts(area,group).
	// | - log_m_devs  -> annual deviations in natural mortality.
	// | - q           -> conditional MLE estimates of q in It=q*Bt*exp(epsilon)
	// | - ct          -> predicted catch for each catch observation
	// | - eta         -> standardized log residual (log(obs_ct)-log(ct))/sigma_{ct}
	// |
	 
	vector        ro(1,ngroup);
	vector        bo(1,ngroup);
	vector       sbo(1,ngroup);
	vector     kappa(1,ngroup);
	vector steepness(1,ngroup);
	vector        so(1,ngroup);
	vector      beta(1,ngroup);
	vector           m(1,n_gs);	
	vector  log_avgrec(1,n_ag);			
	vector log_recinit(1,n_ag);			
	vector          q(1,nItNobs);
	vector         ct(1,nCtNobs);
	vector        eta(1,nCtNobs);	
	vector log_m_devs(syr+1,nyr);
	
	// |---------------------------------------------------------------------------------|
	// | MATRIX OBJECTS
	// |---------------------------------------------------------------------------------|
	// | - log_rt   -> age-sage recruitment for initial years and annual recruitment.
	// | - catch_df -> Catch data_frame (year,gear,area,group,sex,type,obs,pred,resid)
	// | - eta      -> log residuals between observed and predicted total catch.
	// | - nlvec    -> matrix for negative loglikelihoods.
	// | - epsilon  -> residuals for survey abundance index
	// | - it_hat   -> predicted survey index (no need to be differentiable)
	// | - qt       -> catchability coefficients (time-varying)
	// | - sbt      -> spawning stock biomass by group used in S-R relationship.
	// | - bt       -> average biomass by group used for stock projection
	// | - rt          -> predicted sage-recruits based on S-R relationship.
	// | - delta       -> residuals between estimated R and R from S-R curve (process err)
	// | 
	matrix  log_rt(1,n_ag,syr-nage+sage,nyr);
	matrix   nlvec(1,7,1,ilvec);	
	matrix epsilon(1,nItNobs,1,n_it_nobs);
	matrix  it_hat(1,nItNobs,1,n_it_nobs);
	matrix      qt(1,nItNobs,1,n_it_nobs);
	matrix     sbt(1,ngroup,syr,nyr+1);
	matrix      bt(1,ngroup,syr,nyr+1);
	matrix      rt(1,ngroup,syr+sage,nyr); 
	matrix   delta(1,ngroup,syr+sage,nyr);


	// |---------------------------------------------------------------------------------|
	// | THREE DIMENSIONAL ARRAYS
	// |---------------------------------------------------------------------------------|
	// | - ft       -> Mean fishing mortality rates for (area-sex, gear, year)
	// | F          -> Instantaneous fishing mortality rate for (group,year,age)
	// | M          -> Instantaneous natural mortality rate for (group,year,age)
	// | Z          -> Instantaneous total  mortalityr rate Z=M+F for (group,year,age)
	// | S          -> Annual survival rate exp(-Z) for (group,year,age)
	// | N          -> Numbers-at-age for (group,year+1,age)
	// | - A_hat    -> ragged matrix for predicted age-composition data.
	// | - A_nu		-> ragged matrix for age-composition residuals.
	// | 
	// |
	3darray  ft(1,n_ags,1,ngear,syr,nyr);
	3darray   F(1,n_ags,syr,nyr,sage,nage);
	3darray   M(1,n_ags,syr,nyr,sage,nage);
	3darray   Z(1,n_ags,syr,nyr,sage,nage);
	3darray   S(1,n_ags,syr,nyr,sage,nage);
	3darray   N(1,n_ags,syr,nyr+1,sage,nage);
	3darray  A_hat(1,nAgears,1,n_A_nobs,n_A_sage,n_A_nage);
	3darray   A_nu(1,nAgears,1,n_A_nobs,n_A_sage,n_A_nage);
	
	// //matrix jlog_sel(1,ngear,sage,nage);		//selectivity coefficients for each gear type.
	// //matrix log_sur_sel(syr,nyr,sage,nage);	//selectivity coefficients for survey.
	 
	// matrix Z(syr,nyr,sage,nage);
	// matrix S(syr,nyr,sage,nage);
	// matrix pit(1,nItNobs,1,n_it_nobs);			//predicted relative abundance index
	

	// 3darray Ahat(1,nAgears,1,n_A_nobs,n_A_sage-2,n_A_nage);		//predicted age proportions by gear & year
	// 3darray A_nu(1,nAgears,1,n_A_nobs,n_A_sage-2,n_A_nage);		//residuals for age proportions by gear & year
	
	// |---------------------------------------------------------------------------------|
	// | FOUR DIMENSIONAL ARRAYS
	// |---------------------------------------------------------------------------------|
	// | log_sel    -> Selectivity for (gear, group, year, age)
	// | Chat       -> Predicted catch-age array for (gear, group, year, age)
	// | 
	4darray log_sel(1,ngear,1,n_ags,syr,nyr,sage,nage);
	// 4darray    Chat(1,ngear,1,n_ags,syr,nyr,sage,nage);		
	

	// |---------------------------------------------------------------------------------|
	// | SDREPORT VARIABLES AND VECTORS
	// |---------------------------------------------------------------------------------|
	// | sd_depletion -> Predicted spawning biomass depletion level bt/Bo
	sdreport_vector sd_depletion(1,ngroup);	
	

PRELIMINARY_CALCS_SECTION
	// |---------------------------------------------------------------------------------|
	// | Run the model with input parameters to simulate real data.
	// |---------------------------------------------------------------------------------|
	// | - nf is a function evaluation counter.
 	// | - SimFlag comes from the -sim command line argument to simulate fake data.
 	// |
    nf=0;
  	if( testMSY )
  	{
  		testMSYxls();
  	}
	if( SimFlag ) 
	{
		initParameters();
		
		simulationModel(rseed);
	}
	
	if (NewFiles)
	{
		generate_new_files();	
	}
	
	if(verbose) cout<<"||-- END OF PRELIMINARY_CALCS_SECTION --||"<<endl;
	


RUNTIME_SECTION
    maximum_function_evaluations 100,  200,   500, 25000, 25000
    convergence_criteria        0.01, 0.01, 1.e-3, 1.e-4, 1.e-5


PROCEDURE_SECTION

	initParameters();
	
	calcSelectivities(isel_type);
	
	calcTotalMortality();
	
	calcNumbersAtAge();
	
	calcTotalCatch();
	
	calcAgeComposition();

	//calcLengthComposition();  // WIP: need to add variables for length comps
	
	calcSurveyObservations();
	
	calcStockRecruitment();
	
	calcObjectiveFunction();

	calcSdreportVariables();
	
	
	if(mc_phase())
	{
		mcmcPhase=1;
	}
	
	if(mceval_phase())
	{
		mcmcEvalPhase=1;
		mcmc_output();
	}
	
	if( verbose ) {cout<<"End of main function calls"<<endl;}


	/**
	Purpose:  This function calculates the sdreport variables.
	Author: Steven Martell
	
	Arguments:
		None
	
	NOTES:
		
	
	TODO list:
	  [?] - Calculate spawning biomass depletion for each group.
	*/
FUNCTION void calcSdreportVariables()
  {
	sd_depletion.initialize();

	for(g=1;g<=ngroup;g++)
	{
		sd_depletion(g) = sbt(g)(nyr)/sbo(g);
	}
	if( verbose ) { cout<<"**** Ok after calcSdreportVariables ****"<<endl;}
  }


  	/**
  	Purpose: This function extracts the specific parameter values from the theta vector
  	       to initialize the leading parameters in the model.
  	Author: Steven Martell
  	
  	Arguments:
  		None
  	
  	NOTES:
  		- You must call this routine before running the simulation model to generate 
  		  fake data, otherwise you'll have goofy initial values for your leading parameters.
  		- Variance partitioning:
  	  Estimating total variance as = 1/precision
  	  and partition variance by rho = sig^2/(sig^2+tau^2).
  	  
  	  E.g. if sig = 0.2 and tau =1.12 then
  	  rho = 0.2^2/(0.2^2+1.12^2) = 0.03090235
  	  the total variance is kappa^2 = sig^2 + tau^2 = 1.2944
  	
  	TODO list:
  	[ ] - Alternative parameterization using MSY and FMSY as leading parameters (Martell).
  	[*] - avg recruitment limited to area, may consider ragged object for area & stock.
  	
  	*/
FUNCTION void initParameters()
  {

	
  	
  	int ih;
  	
	ro        = mfexp(theta(1));
	steepness = theta(2);
	m         = mfexp(theta(3));
	rho       = theta(6,1);
	varphi    = sqrt(1.0/theta(7,1));
	sig       = sqrt(rho) * varphi;
	tau       = sqrt(1.0-rho) * varphi;

	for(ih=1;ih<=n_ag;ih++)
	{
		log_avgrec(ih)  = theta(4,ih);
		log_recinit(ih) = theta(5,ih);
	}
	

	
	switch(int(d_iscamCntrl(2)))
	{
		case 1:
			//Beverton-Holt model
			kappa = elem_div(4.*steepness,(1.-steepness));
			break;
		case 2:
			//Ricker model
			kappa = pow((5.*steepness),1.25);
		break;
	}
	
	if(verbose)cout<<"**** Ok after initParameters ****"<<endl;
	
  }
	
FUNCTION dvar_vector cubic_spline(const dvar_vector& spline_coffs)
  {
	RETURN_ARRAYS_INCREMENT();
	int nodes=size_count(spline_coffs);
	dvector ia(1,nodes);
	dvector fa(sage,nage);
	ia.fill_seqadd(0,1./(nodes-1));
	fa.fill_seqadd(0,1./(nage-sage));
	vcubic_spline_function ffa(ia,spline_coffs);
	RETURN_ARRAYS_DECREMENT();
	
	//some testing here
	/*dvar_vector spline_nodes(1,nodes);
		spline_nodes.fill_seqadd(-0.5,1./(nodes-1));
		cout<<spline_nodes<<endl;
		vcubic_spline_function test_ffa(ia,spline_nodes);
		cout<<test_ffa(fa)<<endl;
		exit(1);*/
	return(ffa(fa));
  }

FUNCTION dvar_vector cubic_spline(const dvar_vector& spline_coffs, const dvector& la)
  {
	/*interplolation for length-based selectivity coefficeients*/
	RETURN_ARRAYS_INCREMENT();
	int nodes=size_count(spline_coffs);
	dvector ia(1,nodes);
	ia.fill_seqadd(0,1./(nodes-1));
	dvector fa = (la-min(la))/(max(la)-min(la));
	vcubic_spline_function ffa(ia,spline_coffs);
	RETURN_ARRAYS_DECREMENT();
	return(ffa(fa));
  }

  /**
   * @brief cubic spline interpolation
   * @details Uses cubic spline interpolatoin for data type variables based on a 
   * vector of spline coefficients, or nodes, and independent points.  
   * The nodes are rescaled to 0-1.  This function does not extrapolate beyond the 
   * independent points.
   * 
   * @param spline_coffs a data vector of spline coefficients (nodes)
   * @param la a vector of independent points for use in interpolation.
   * 
   * @return A data vector containing the interpolated points.
   */
  
FUNCTION dvector cubic_spline(const dvector& spline_coffs, const dvector& la)
  {
	/*interplolation for length-based selectivity coefficeients*/
	//RETURN_ARRAYS_INCREMENT();
	int nodes=size_count(spline_coffs);
	dvector ia(1,nodes);
	ia.fill_seqadd(0,1./(nodes-1));
	dvector fa = (la-min(la))/(max(la)-min(la));
	vcubic_spline_function ffa(ia,spline_coffs);
	//RETURN_ARRAYS_DECREMENT();
	return(value(ffa(fa)));
	//return(1.0*la);
  }

// FUNCTION dvar_matrix cubic_spline_matrix(const dvar_matrix& spline_coffs)
//   {
// 	RETURN_ARRAYS_INCREMENT();
// 	int nodes= spline_coffs.colmax()-spline_coffs.colmin()+1;
// 	int rmin = spline_coffs.rowmin();
// 	int rmax = spline_coffs.rowmax();
	
// 	dvector ia(1,nodes);
// 	dvector fa(sage,nage);
// 	ia.fill_seqadd(0,1./(nodes-1));
// 	//fa.fill_seqadd(sage,1);
// 	fa.fill_seqadd(0,1./(nage-sage));
// 	vcubic_spline_function_array fna(rmin,rmax,ia,spline_coffs);
// 	RETURN_ARRAYS_DECREMENT();
// 	return(fna(fa));
	
//   }


  	/**
  	Purpose: This function loops over each of ngears and calculates the corresponding
  	         selectivity coefficients for that gear in each year.  It uses a switch 
  	         statement based on isel_type to determine which selectivty function to use
  	         for each particular gear that is specified in the control file.  See NOTES
  	         below for more information on selectivity models.

  	Author: Steven Martell
  	
  	Arguments:
  		isel_type -> an ivector with integers that determine what selectivity model to use.
  	
  	NOTES:
  		- The following is a list of the current selectivity models that are implemented:
		1)  Logistic selectivity with 2 parameters.
		2)  Age-specific selectivity coefficients with (nage-sage) parameters.
		    and the last two age-classes are assumed to have the same selectivity.
		3)  A reduced age-specific parameter set based on a bicubic spline.
		4)  Time varying cubic spline.
		5)  Time varying bicubic spline (2d version).
		6)  Fixed logistic.
		7)  Logistic selectivity based on relative changes in mean weight at age
		8)  Time varying selectivity based on logistic with deviations in 
		    weights at age (3 estimated parameters).
		11) Logistic selectivity with 2 parameters based on mean length.
		12) Length-based selectivity using cubic spline interpolation.
  		
  		- The bicubic_spline function is located in stats.cxx library.
  	
  	TODO list:
  	[*] add an option for length-based selectivity.  Use inverse of
		allometric relationship w_a = a*l_a^b; to get mean length-at-age from
		empirical weight-at-age data, then calculate selectivity based on 
		mean length. IMPLEMENTED IN CASE 11

	[*] change index for gear loop from j to k, and be consistent with year (i) and
	    age (j), and sex (h) indexing.

  	*/
FUNCTION void calcSelectivities(const ivector& isel_type)
  {
	

	int ig,i,j,k,byr,bpar,kgear;
	double tiny=1.e-10;
	dvariable p1,p2,p3;
	dvar_vector age_dev=age;
	dvar_matrix t1;
	dvar_matrix   tmp(syr,nyr-1,sage,nage);
	dvar_matrix  tmp2(syr,nyr,sage,nage);
	dvar_matrix ttmp2(sage,nage,syr,nyr);
	
	// Selex cSelex(age);
	// logistic_selectivity cLogisticSelex(age);
	log_sel.initialize();

	for(kgear=1; kgear<=ngear; kgear++)
	{
		// The following is used to mirror another gear-type
		// based on the absolute value of sel_phz.
		k  = kgear;
		if(sel_phz(k) < 0)
		{
			k = abs(sel_phz(kgear));
		}

		for( ig = 1; ig <= n_ags; ig++ )
		{
			tmp.initialize(); tmp2.initialize();
			dvector iy(1,yr_nodes(k));
			dvector ia(1,age_nodes(k));
			byr  = 1;
			bpar = 0; 
			switch(isel_type(k))
			{
				case 1: //logistic selectivity (2 parameters)
					for(i=syr; i<=nyr; i++)
					{
						if( i == sel_blocks(k,byr) )
						{
							bpar ++;
							if( byr < n_sel_blocks(k) ) byr++;
						}

						// cout<<"Testing selex class"<<endl;
						// log_sel(k)(ig)(i) = log( cSelex.logistic(sel_par(k)(bpar)) );
						// log_sel(k)(ig)(i) = log( cLogisticSelex(sel_par(k)(bpar)) );
						p1 = mfexp(sel_par(k,bpar,1));
						p2 = mfexp(sel_par(k,bpar,2));
						log_sel(kgear)(ig)(i) = log( plogis<dvar_vector>(age,p1,p2)+tiny );
					}
					break;
				
				case 6:	// fixed logistic selectivity
					p1 = mfexp(sel_par(k,1,1));
					p2 = mfexp(sel_par(k,1,2));
					for(i=syr; i<=nyr; i++)
					{
						log_sel(kgear)(ig)(i) = log( plogis<dvar_vector>(age,p1,p2) );
						// log_sel(k)(ig)(i) = log( cLogisticSelex(sel_par(k)(1)) );
					}
					break;
					
				case 2:	// age-specific selectivity coefficients
					for(i=syr; i<=nyr; i++)
					{
						if( i == sel_blocks(k,byr) )
						{
							bpar ++;
							if( byr < n_sel_blocks(k) ) byr++;
						}
						for(j=sage;j<=nage-1;j++)
						{
							log_sel(k)(ig)(i)(j)   = sel_par(k)(bpar)(j-sage+1);
						}
						log_sel(kgear)(ig)(i,nage) = log_sel(k)(ig)(i,nage-1);
					}
					break;
					
				case 3:	// cubic spline 
					for(i=syr; i<nyr; i++)
					{
						if( i==sel_blocks(k,byr) )
						{
							bpar ++;	
							log_sel(k)(ig)(i)=cubic_spline( sel_par(k)(bpar) );
							if( byr < n_sel_blocks(k) ) byr++;
						}
						log_sel(kgear)(ig)(i+1) = log_sel(k)(ig)(i);
					}
					break;
					
				case 4:	// time-varying cubic spline every year				
					for(i=syr; i<=nyr; i++)
					{
						log_sel(kgear)(ig)(i) = cubic_spline(sel_par(k)(i-syr+1));
					}
					break;
					
				case 5:	// time-varying bicubic spline
					ia.fill_seqadd( 0,1./(age_nodes(k)-1) );
					iy.fill_seqadd( 0,1./( yr_nodes(k)-1) );	
					bicubic_spline( iy,ia,sel_par(k),tmp2 );
					log_sel(kgear)(ig) = tmp2; 
					break;
					
				case 7:
					// time-varying selectivity based on deviations in weight-at-age
					// CHANGED This is not working and should not be used. (May 5, 2011)
					// SkDM:  I was not able to get this to run very well.
					// AUG 5, CHANGED so it no longer has the random walk component.
					p1 = mfexp(sel_par(k,1,1));
					p2 = mfexp(sel_par(k,1,2));
					
					for(i = syr; i<=nyr; i++)
					{
						dvar_vector tmpwt=log(d3_wt_avg(ig)(i)*1000)/mean(log(d3_wt_avg(ig)*1000.));
						log_sel(kgear)(ig)(i) = log( plogis(tmpwt,p1,p2)+tiny );
					}	 
					break;
					
				case 8:
					//Alternative time-varying selectivity based on weight 
					//deviations (d3_wt_dev) d3_wt_dev is a matrix(syr,nyr+1,sage,nage)
					//p3 is the coefficient that describes variation in log_sel.
					p1 = mfexp(sel_par(k,1,1));
					p2 = mfexp(sel_par(k,1,2));
					p3 = sel_par(k,1,3);
					
					for(i=syr; i<=nyr; i++)
					{
						tmp2(i) = p3*d3_wt_dev(ig)(i);
						log_sel(kgear)(ig)(i) = log( plogis<dvar_vector>(age,p1,p2)+tiny ) + tmp2(i);
					}
					break;
					
				case 11: // logistic selectivity based on mean length-at-age
					for(i=syr; i<=nyr; i++)
					{
						if( i == sel_blocks(k,byr) )
						{
							bpar ++;
							if( byr < n_sel_blocks(k) ) byr++;
						}
						p1 = mfexp(sel_par(k,bpar,1));
						p2 = mfexp(sel_par(k,bpar,2));

						dvector len = pow(d3_wt_avg(ig)(i)/d_a(ig),1./d_b(ig));

						log_sel(kgear)(ig)(i) = log( plogis<dvar_vector>(len,p1,p2) );
					}
					break;
					
				case 12: // cubic spline length-based coefficients.
					for(i=syr; i<=nyr; i++)
					{
						if( i == sel_blocks(k,byr) )
						{
							bpar ++;
							if( byr < n_sel_blocks(k) ) byr++;
						}
					
						dvector len = pow(d3_wt_avg(ig)(i)/d_a(ig),1./d_b(ig));
						log_sel(kgear)(ig)(i)=cubic_spline( sel_par(k)(bpar), len );
					}
					break;
					
					
				default:
					log_sel(kgear)(ig)=0;
					break;
					
			}  // switch

			//subtract mean to ensure mean(exp(log_sel))==1
			for(i=syr;i<=nyr;i++)
			{
				log_sel(kgear)(ig)(i) -= log( mean(mfexp(log_sel(kgear)(ig)(i))) );
				// log_sel(k)(ig)(i) -= log( max(mfexp(log_sel(k)(ig)(i))) );
			}
		}
	}  //end of gear k
	
	if(verbose)cout<<"**** Ok after calcSelectivities ****"<<endl;
	
  }	

  	
	
  	/**
  	Purpose: This function calculates fishing mortality, total mortality and annual
  	         surivival rates S=exp(-Z) for each age and year based on fishing mortality
  	         and selectivity coefficients.  Z also is updated with time-varying 
  	         natural mortality rates if specificed by user.
  	Author: Steven Martell
  	
  	Arguments:
  		None
  	
  	NOTES:
  		- Jan 5, 2012 Added catch_type to allow for catch in numbers, weight or spawn.
          In the case of spawn on kelp (roe fisheries), the Fishing mortality does not
          occur on the adult component.  
        - Added if(catch_type(k)!=3) //exclude roe fisheries
  		- F(group,year,age)
  		- Exclude type = 3, roe fisheries harvesting eggs only, not adults.
		- if dCatchData$sex is male & female combined, then allocate to both sexes.

  	TODO list:
  	[*] Dec 24, 2010.  Adding time-varying natural mortality.
  	[*] May 20, 2011.  Add cubic spline to the time-varying natural mortality.
	[ ] Calculate average M for reference point calculations based on pfc file.
	[ ] 
  	*/
FUNCTION calcTotalMortality
  {

	int ig,ii,i,k,l;
	dvariable ftmp;
	F.initialize(); 
	ft.initialize();
	
	
	// |---------------------------------------------------------------------------------|
	// | FISHING MORTALITY
	// |---------------------------------------------------------------------------------|
	// |

	for(ig=1;ig<=nCtNobs;ig++)
	{
		i  = dCatchData(ig)(1);	 //year
		k  = dCatchData(ig)(2);  //gear
		f  = dCatchData(ig)(3);  //area
		g  = dCatchData(ig)(4);  //group
		h  = dCatchData(ig)(5);  //sex
		l  = dCatchData(ig)(6);  //type

		if( i > nyr ) continue;
		if( h )
		{
			ii = pntr_ags(f,g,h);    
			ftmp = mfexp(log_ft_pars(ig));
			ft(ii)(k,i) = ftmp;
			if( l != 3 )
			{
				F(ii)(i) += ftmp*mfexp(log_sel(k)(ii)(i));
			}
		}
		else if( !h ) // h=0 case for asexual catch
		{
			for(h=1;h<=nsex;h++)
			{
				ii = pntr_ags(f,g,h);    
				ftmp = mfexp(log_ft_pars(ig));
				ft(ii)(k,i) = ftmp;
				if( l != 3 )
				{
					F(ii)(i) += ftmp*mfexp(log_sel(k)(ii)(i));
				}		
			}
		}
	}

	// |---------------------------------------------------------------------------------|
	// | NATURAL MORTALITY
	// |---------------------------------------------------------------------------------|
	// | - uses cubic spline to interpolate time-varying natural mortality
	M.initialize();
	log_m_devs.initialize();
	for(ig=1;ig<=n_ags;ig++)
	{
		g = n_group(ig);
		h = n_sex(ig);
		M(ig) = m( pntr_gs(g,h) );
		if( active( log_m_nodes) )
		{
			int nodes = size_count(log_m_nodes);
			dvector im(1,nodes);
			dvector fm(syr+1,nyr);
			im.fill_seqadd(0,1./(nodes-1));
			fm.fill_seqadd(0,1./(nyr-syr));
			vcubic_spline_function m_spline(im,log_m_nodes);
			log_m_devs = m_spline( fm );
		}

		for(i=syr+1; i<=nyr; i++)
		{
			M(ig)(i) = M(ig)(i-1) * mfexp(log_m_devs(i));
		}
		// TODO fix for reference point calculations
		// m_bar = mean( M_tot.sub(pf_cntrl(1),pf_cntrl(2)) );
	}

	// |---------------------------------------------------------------------------------|
	// | TOTAL MORTALITY
	// |---------------------------------------------------------------------------------|
	// |
	for(ig=1;ig<=n_ags;ig++)
	{
		Z(ig) = M(ig) + F(ig);
		S(ig) = mfexp(-Z(ig));
	}

	if(verbose) cout<<"**** OK after calcTotalMortality ****"<<endl;	
  }
	
	
  	/**
  	Purpose: This function initializes the numbers-at-age matrix in syr
  	         based on log_rinit and log_init_rec_devs, the annual recruitment
  	         based on log_rbar and log_rec_devs, and updates the number-at-age
  	         over time based on the survival rate calculated in calcTotalMortality.

  	Author: Steven Martell
  	
  	Arguments:
  		None
  	
  	NOTES:
		- Aug 9, 2012.  Made a change here to initialize the numbers
		  at age in syr using the natural mortality rate at age in syr. 
		  Prior to this the average (m_bar) rate was used, since this 
		  has now changed with new projection control files.  Should only
		  affect models that were using time varying natural mortality.
  		- d_iscamCntrl(5) is a flag to start at unfished conditions, so set N(syr,sage) = ro
  	
  	TODO list:
  	[ ] - Restrict log_avgrec and rec_devs to area and group dimensions (remove sex).
  	[ ] - Initialize from unfished conditions (d_iscamCntrl 5 flag is true then rt(syr) = ro)
  	*/
FUNCTION calcNumbersAtAge
  {
	int ig,ih;

	N.initialize();
	bt.initialize();
	for(ig=1;ig<=n_ags;ig++)
	{
		f  = n_area(ig);
		g  = n_group(ig);
		ih = pntr_ag(f,g);

		dvar_vector lx(sage,nage);
		dvar_vector tr(sage,nage);
		lx(sage) = 1.0;
		for(j=sage;j< nage;j++)
		{
			lx(j+1) = lx(j) * exp( -M(ig)(syr)(j) );
		}
		lx(nage) /= (1.-exp(-M(ig)(syr,nage)));
		
		if( d_iscamCntrl(5) ) // initialize at unfished conditions.
		{
			tr =  log( ro(g) ) + log(lx);
		}
		else if ( !d_iscamCntrl(5) )
		{
			tr(sage)        = ( log_avgrec(ih)+log_rec_devs(ih)(syr));
			tr(sage+1,nage) = (log_recinit(ih)+init_log_rec_devs(ih));
			tr(sage+1,nage) = tr(sage+1,nage)+log(lx(sage+1,nage));
		}
		N(ig)(syr)(sage,nage) = 1./nsex * mfexp(tr);
		log_rt(ih)(syr-nage+sage,syr) = tr.shift(syr-nage+sage);


		for(i=syr;i<=nyr;i++)
		{
			if( i>syr )
			{
				log_rt(ih)(i) = (log_avgrec(ih)+log_rec_devs(ih)(i));
				N(ig)(i,sage) = 1./nsex * mfexp( log_rt(ih)(i) );				
			}

			N(ig)(i+1)(sage+1,nage) =++elem_prod(N(ig)(i)(sage,nage-1)
			                                     ,S(ig)(i)(sage,nage-1));
			N(ig)(i+1,nage)        +=  N(ig)(i,nage)*S(ig)(i,nage);

			// average biomass for group in year i
			bt(g)(i) += N(ig)(i) * d3_wt_avg(ig)(i);
		}
		N(ig)(nyr+1,sage) = 1./nsex * mfexp( log_avgrec(ih));
		bt(g)(nyr+1) += N(ig)(nyr+1) * d3_wt_avg(ig)(nyr+1);

	}
	if(verbose)cout<<"**** Ok after calcNumbersAtAge ****"<<endl;	
  }





  	/**
  	Purpose:  This function calculates the predicted age-composition samples (A) for 
  	          both directed commercial fisheries and survey age-composition data. For 
  	          all years of data specified in the A matrix, calculated the predicted 
  	          proportions-at-age in the sampled catch-at-age.  If no catch-age data exist
  	          for a particular year i, for gear k (i.e. no directed fishery or from a 
  	          survey sample process that does not have an appreciable F), the calculate 
  	          the predicted proportion based on log(N) + log_sel(group,gear,year)
  	Author: Steven Martell
  	
  	Arguments:
  		None
  	
  	NOTES:
  		- Adapted from iSCAM 1.5.  
  		- No longer using ragged arrays for gear, the ragged matrix is indexed by:
  		  year gear area, group, sex | age columns
  		- For the residuals, note that each gear is weigthed by the conditional MLE
  		  of the variance.
  	
  	TODO list:
  	[x] - Merge redundant code from calcCatchAtAge
  	[*] - Add case where Chat data do not exsist.
	[x] - Calculate residuals A_nu; gets done automatically in dmvlogistic
	[?] - add plus group if n_A_nage < nage;  Aug 7, 2013

  	*/
  	
FUNCTION calcAgeComposition
  {
  	int ii,ig,kk;
  	dvar_vector va(sage,nage);
  	dvar_vector fa(sage,nage);
  	dvar_vector sa(sage,nage);
  	dvar_vector za(sage,nage);
  	dvar_vector ca(sage,nage);
  	dvar_vector na(sage,nage);
  	A_hat.initialize();

  	 for(kk=1;kk<=nAgears;kk++)
  	 {
  	 	for(ii=1;ii<=n_A_nobs(kk);ii++)
  	 	{
	  		i = d3_A(kk)(ii)(n_A_sage(kk)-5);
	  		k = d3_A(kk)(ii)(n_A_sage(kk)-4);
	  		f = d3_A(kk)(ii)(n_A_sage(kk)-3);
	  		g = d3_A(kk)(ii)(n_A_sage(kk)-2);
	  		h = d3_A(kk)(ii)(n_A_sage(kk)-1);
	  		
	  		// | trap for retrospecitve analysis.
	  		if(i > nyr) continue;

	  		if( h )
	  		{
				ig = pntr_ags(f,g,h);
				va = mfexp(log_sel(k)(ig)(i));
				za = Z(ig)(i);
				sa = S(ig)(i);
				na = N(ig)(i);
				if( ft(ig)(k)(i)==0 )
				{
					ca = elem_prod(na,0.5*sa);
				}
				else
				{
					fa = ft(ig)(k)(i) * va;
					ca = elem_prod(elem_prod(elem_div(fa,za),1.-sa),na);					
				}
				A_hat(kk)(ii) = ca(n_A_sage(kk),n_A_nage(kk));

				// | +group if n_A_nage(kk) < nage
				if( n_A_nage(kk) < nage )
				{
					A_hat(kk)(ii)(n_A_nage(kk)) += sum( ca(n_A_nage(kk)+1,nage) );
				}
	  		}
	  		else if( !h )
	  		{
	  			for(h=1;h<=nsex;h++)
	  			{
					ig = pntr_ags(f,g,h);
					va = mfexp(log_sel(k)(ig)(i));
					za = Z(ig)(i);
					sa = S(ig)(i);
					na = N(ig)(i);
					if( ft(ig)(k)(i)==0 )
					{
						ca = elem_prod(na,0.5*sa);
					}
					else
					{
						fa = ft(ig)(k)(i) * va;
						ca = elem_prod(elem_prod(elem_div(fa,za),1.-sa),na);					
					}
					A_hat(kk)(ii) += ca(n_A_sage(kk),n_A_nage(kk));

					// | +group if n_A_nage(kk) < nage
					if( n_A_nage(kk) < nage )
					{
						A_hat(kk)(ii)(n_A_nage(kk)) += sum( ca(n_A_nage(kk)+1,nage) );
					}
		  		}
	  		}
	  		A_hat(kk)(ii) /= sum( A_hat(kk)(ii) );
  	 	}
  	}
  	
	if(verbose)cout<<"**** Ok after calcAgeComposition ****"<<endl;

  }	

FUNCTION calcLengthComposition
  {
  	/*
	Purpose:  This function calculates the predicted length-composition samples (B) for 
  	          both directed commercial fisheries and survey age-composition data. For 
  	          all years of data specified in the B matrix, calculated the predicted 
  	          proportions-at-length in the sampled catch-at-length.  If no catch-length 
  	          data exist for a particular year i, for gear k (i.e. no directed fishery or 
  	          from a survey sample process that does not have an appreciable F), then 
  	          calculate the predicted proportion based on:
  	          							N(i) * sel(group,gear,year) * ALK(i)
  	          where ALK is the Age-Length Transition Key.
  	Author: Steven Martell

  	Arguments:  none

  	NOTES: 	To calculate the length composition, the catch-at-age vector is multiplied by
  			an Age_length transition key.  In theory, A_hat from the calcAgeComposition 
  			routine can be multiplied by the ALK.

  	TODO List:
  	[ ] - write this function. and Let Robyn Forrest know about it.
  	*/

  	int ii,ig,kk;
  	dvar_vector va(sage,nage);
  	dvar_vector fa(sage,nage);
  	dvar_vector sa(sage,nage);
  	dvar_vector za(sage,nage);
  	dvar_vector ca(sage,nage);
  	dvar_vector na(sage,nage);
  	A_hat.initialize();

  	 for(kk=1;kk<=nAgears;kk++)
  	 {
  	 	for(ii=1;ii<=n_A_nobs(kk);ii++)
  	 	{
	  		i = d3_A(kk)(ii)(n_A_sage(kk)-5);
	  		k = d3_A(kk)(ii)(n_A_sage(kk)-4);
	  		f = d3_A(kk)(ii)(n_A_sage(kk)-3);
	  		g = d3_A(kk)(ii)(n_A_sage(kk)-2);
	  		h = d3_A(kk)(ii)(n_A_sage(kk)-1);
	  		
	  		// | trap for retrospecitve analysis.
	  		if(i > nyr) continue;

	  		if( h )
	  		{
				ig = pntr_ags(f,g,h);
				va = mfexp(log_sel(k)(ig)(i));
				za = Z(ig)(i);
				sa = S(ig)(i);
				na = N(ig)(i);
				if( ft(ig)(k)(i)==0 )
				{
					ca = elem_prod(na,0.5*sa);
				}
				else
				{
					fa = ft(ig)(k)(i) * va;
					ca = elem_prod(elem_prod(elem_div(fa,za),1.-sa),na);					
				}
				A_hat(kk)(ii) = ca(n_A_sage(kk),n_A_nage(kk));

				// | +group if n_A_nage(kk) < nage
				if( n_A_nage(kk) < nage )
				{
					A_hat(kk)(ii)(n_A_nage(kk)) += sum( ca(n_A_nage(kk)+1,nage) );
				}
	  		}
	  		else if( !h )
	  		{
	  			for(h=1;h<=nsex;h++)
	  			{
					ig = pntr_ags(f,g,h);
					va = mfexp(log_sel(k)(ig)(i));
					za = Z(ig)(i);
					sa = S(ig)(i);
					na = N(ig)(i);
					if( ft(ig)(k)(i)==0 )
					{
						ca = elem_prod(na,0.5*sa);
					}
					else
					{
						fa = ft(ig)(k)(i) * va;
						ca = elem_prod(elem_prod(elem_div(fa,za),1.-sa),na);					
					}
					A_hat(kk)(ii) += ca(n_A_sage(kk),n_A_nage(kk));

					// | +group if n_A_nage(kk) < nage
					if( n_A_nage(kk) < nage )
					{
						A_hat(kk)(ii)(n_A_nage(kk)) += sum( ca(n_A_nage(kk)+1,nage) );
					}
		  		}
	  		}
	  		A_hat(kk)(ii) /= sum( A_hat(kk)(ii) );
  	 	}
  	}
  	
	if(verbose)cout<<"**** Ok after calcLengthComposition ****"<<endl;

  }

FUNCTION calcTotalCatch
  {
  	/*
  	Purpose:  This function calculates the total catch.  
  	Dependencies: Must call calcCatchAtAge function first.
  	Author: Steven Martell
  	
  	Arguments:
  		None
  	
  	NOTES:
  		
  	
  	TODO list:
  	[ ] get rid of the obs_ct, ct, eta array structures, inefficient, better to use
  	    a matrix, then cbind the predicted catch and residuals for report. (ie. an R
  	    data.frame structure and use melt to ggplot for efficient plots.)
  	*/
  	int ii,l,ig;
  	double d_ct;

  	ct.initialize();
  	eta.initialize();
  	
  	dvar_vector     fa(sage,nage);
  	dvar_vector     ca(sage,nage);
  	dvar_vector     sa(sage,nage);
  	dvar_vector     za(sage,nage);
  	
  	

  	for(ii=1;ii<=nCtNobs;ii++)
	{
		i    = dCatchData(ii,1);
		k    = dCatchData(ii,2);
		f    = dCatchData(ii,3);
		g    = dCatchData(ii,4);
		h    = dCatchData(ii,5);
		l    = dCatchData(ii,6);
		d_ct = dCatchData(ii,7);
  		
  		// | trap for retro year
  		if( i>nyr ) continue;


		switch(l)
		{
			case 1:  // catch in weight
				if( h )
				{
					ig     = pntr_ags(f,g,h);
					fa     = ft(ig)(k)(i) * mfexp(log_sel(k)(ig)(i));
					za     = Z(ig)(i);
					sa     = S(ig)(i);
					ca     = elem_prod(elem_prod(elem_div(fa,za),1.-sa),N(ig)(i));
					ct(ii) = ca * d3_wt_avg(ig)(i);
				}
				else if( !h )
				{
					for(h=1;h<=nsex;h++)
					{
						ig     = pntr_ags(f,g,h);
						fa     = ft(ig)(k)(i) * mfexp(log_sel(k)(ig)(i));
						za     = Z(ig)(i);
						sa     = S(ig)(i);
						ca     = elem_prod(elem_prod(elem_div(fa,za),1.-sa),N(ig)(i));
						ct(ii)+= ca * d3_wt_avg(ig)(i);		
					}
				}
			break;

			case 2:  // catch in numbers
				if( h )
				{
					ig     = pntr_ags(f,g,h);
					fa     = ft(ig)(k)(i) * mfexp(log_sel(k)(ig)(i));
					za     = Z(ig)(i);
					sa     = S(ig)(i);
					ca     = elem_prod(elem_prod(elem_div(fa,za),1.-sa),N(ig)(i));
					ct(ii) = sum( ca );
				}
				else if( !h )
				{
					for(h=1;h<=nsex;h++)
					{
						ig     = pntr_ags(f,g,h);
						fa     = ft(ig)(k)(i) * mfexp(log_sel(k)(ig)(i));
						za     = Z(ig)(i);
						sa     = S(ig)(i);
						ca     = elem_prod(elem_prod(elem_div(fa,za),1.-sa),N(ig)(i));
						ct(ii)+= sum( ca );
					}
				}
			break;

			case 3:  // roe fisheries, special case
				if( h )
				{
					ig            = pntr_ags(f,g,h);
					dvariable ssb = N(ig)(i) * d3_wt_mat(ig)(i);
					ct(ii)        = (1.-exp(-ft(ig)(k)(i))) * ssb;
				}
				else if( !h )
				{
					for(h=1;h<=nsex;h++)
					{
						ig            = pntr_ags(f,g,h);
						dvariable ssb = N(ig)(i) * d3_wt_mat(ig)(i);
						ct(ii)       += (1.-exp(-ft(ig)(k)(i))) * ssb;
					}
				}
			break;
		}	// end of switch

		// | catch residual
		eta(ii) = log(d_ct+TINY) - log(ct(ii)+TINY);
	}
	if(verbose)cout<<"**** Ok after calcTotalCatch ****"<<endl;
  }


	
  	/**
  	Purpose:  This function computes the mle for survey q, calculates the survey 
  	          residuals (epsilon).
  	Author: Steven Martell
  	
  	Arguments:
  		None
  	
  	NOTES:
  		- Oct 31, 2010, added retrospective counter.
  		- Nov 22, 2010, adding multiple surveys. 
  		Still need to check with retrospective option
  		- Nov 30, 2010, adjust the suvery biomass by the fraction of Z that has occurred 
  		when the survey was conducted. For herring spawning biomass this would be 
  		after the fishery has taken place.
  		- Dec 6, 2010, modified predicted survey biomass to accomodate empirical
  		weight-at-age data (d3_wt_avg).
  		- May 11, 2011.  Vivian Haist pointed out an error in survey biomass comparison.
  		The spawning biomass was not properly calculated in this routine. I.e. its 
  		different than the spawning biomass in the stock-recruitment routine. (Based on 
  		fecundity which changes with time when given empirical weight-at-age data.)
  		- Jan 6, 2012.  CHANGED corrected spawn survey observations to include a roe 
  		fishery that would remove potential spawn that would not be surveyed.
  		- d3_survey_data: (iyr index(it) gear area group sex wt timing)
  		- for MLE of survey q, using weighted mean of zt to calculate q.

  	TODO list:
  	    [?] - add capability to accomodate priors for survey q's.
  	    [ ] - verify q_prior=2 option for random walk in q.
  	    [ ] - For sel_type==3, may need to reduce abundance by F on spawning biomass (herring)
 
  	TODO LIST:
	  [ ] - add capability to accompodate priors for survey catchabiliyt coefficients.

  */
FUNCTION calcSurveyObservations
  {
	
	int ii,kk,ig,nz;
	double di;
	dvariable ftmp;
	dvar_vector Na(sage,nage);
	dvar_vector va(sage,nage);
	dvar_vector sa(sage,nage);
	epsilon.initialize();
	it_hat.initialize();

	for(kk=1;kk<=nItNobs;kk++)
	{
		// | Vulnerable number-at-age to survey.
		dvar_matrix V(1,n_it_nobs(kk),sage,nage);
		V.initialize();
		nz = 0;
		for(ii=1;ii<=n_it_nobs(kk);ii++)
		{
			i    = d3_survey_data(kk)(ii)(1);
			k    = d3_survey_data(kk)(ii)(3);
			f    = d3_survey_data(kk)(ii)(4);
			g    = d3_survey_data(kk)(ii)(5);
			h    = d3_survey_data(kk)(ii)(6);
			di   = d3_survey_data(kk)(ii)(8);

			// | trap for retrospective nyr change
			if( i > nyr ) continue;

			nz ++;

			// h ==0?h=1:NULL;
			Na.initialize();
			for(h=1;h<=nsex;h++)
			{
				ig  = pntr_ags(f,g,h);
				va  = mfexp( log_sel(k)(ig)(i) );
				sa  = mfexp( -Z(ig)(i)*di );
				Na  = elem_prod(N(ig)(i),sa);
				switch(n_survey_type(kk))
				{
					case 1:
						V(ii) += elem_prod(Na,va);
					break; 
					case 2:
						V(ii) += elem_prod(elem_prod(Na,va),d3_wt_avg(ig)(i));
					break;
					case 3:
						V(ii) += elem_prod(Na,d3_wt_mat(ig)(i));
					break;
				}
			}
		
		} // end of ii loop
		dvector     it = trans(d3_survey_data(kk))(2)(1,nz);
		dvector     wt = trans(d3_survey_data(kk))(7)(1,nz);
		            wt = wt/sum(wt);
		dvar_vector t1 = rowsum(V);
		dvar_vector zt = log(it) - log(t1(1,nz));
		dvariable zbar = sum(elem_prod(zt,wt));
				 q(kk) = mfexp(zbar);

		// | survey residuals
		epsilon(kk).sub(1,nz) = zt - zbar;
		 it_hat(kk).sub(1,nz) = q(kk) * t1(1,nz);

		// | SPECIAL CASE: penalized random walk in q.
		if( q_prior(kk)==2 )
		{
			epsilon(kk).initialize();
			dvar_vector fd_zt     = first_difference(zt);
			dvariable  zw_bar     = sum(elem_prod(fd_zt,wt(1,nz-1)));
			epsilon(kk).sub(1,nz-1) = fd_zt - zw_bar;
			qt(kk)(1) = exp(zt(1));
			for(ii=2;ii<=nz;ii++)
			{
				qt(kk)(ii) = qt(kk)(ii-1) * exp(fd_zt(ii-1));
			}
			it_hat(kk).sub(1,nz) = elem_prod(qt(kk)(1,nz),t1(1,nz));
		}
	}
	if(verbose)cout<<"**** Ok after calcSurveyObservations ****"<<endl;
	
  }

  
  	/**
	Purpose:  
		This function is used to derive the underlying stock-recruitment 
		relationship that is ultimately used in determining MSY-based reference 
		points.  The objective of this function is to determine the appropriate 
		Ro, Bo and steepness values of either the Beverton-Holt or Ricker  Stock-
		Recruitment Model:

		Beverton-Holt Model
		\f$ Rt=k*Ro*St/(Bo+(k-1)*St)*exp(delta-0.5*tau*tau) \f$

		Ricker Model
		\f$ Rt=so*St*exp(-beta*St)*exp(delta-0.5*tau*tau) \f$
			
		The definition of a stock is based on group only. At this point, spawning biomass
		from all areas for a given group is the assumed stock, and the resulting
		recruitment is compared with the estimated recruits|group for all areas.

  	Author: Steven Martell
  	
  	Arguments:
  		None
  	
  	NOTES:
		Psuedocode:
		-1) Get average natural mortality rate at age.
		-2) Calculate survivorship to time of spawning.
		-3) Calculate unfished spawning biomass per recruit.
		-4) Compute spawning biomass vector & substract roe fishery
		-5) Project spawning biomass to nyr+1 under natural mortality.
		-6) Calculate stock recruitment parameters (so, beta);
		-7) Calculate predicted recruitment
		-8) Compute residuals from estimated recruitments.
  			
  	
  	TODO list:
	  [?] - Change step 3 to be a weighted average of spawning biomass per recruit by area.
	  [?] - Increase dimensionality of ro, sbo, so, beta, and steepness to ngroup.
	  [?] - Add autocorrelation in recruitment residuals with parameter \f$ \gamma_r \f$.

  	*/
FUNCTION void calcStockRecruitment()
  {

  	int ig,ih;
  	rt.initialize();
  	sbt.initialize();
  	delta.initialize();
	
	dvariable phib;//,so,beta;
	dvector         fa(sage,nage);
	dvar_vector   stmp(sage,nage);
	dvar_vector     ma(sage,nage);
	dvar_vector tmp_rt(syr+sage,nyr);
	dvar_vector     lx(sage,nage); 
	dvar_vector     lw(sage,nage); 
	
	
	for(g=1;g<=ngroup;g++)
	{
		lx.initialize();
		lw.initialize();
		lx(sage) = 1.0;
		lw(sage) = 1.0;
		phib = 0;
		for(f=1;f<=narea;f++)
		{
			for(h=1;h<=nsex;h++)
			{
				ig = pntr_ags(f,g,h);

				// | Step 1. average natural mortality rate at age.
				// | Step 2. calculate survivorship
				for(j=sage;j<=nage;j++)
				{
					ma(j) = mean(trans(M(ig))(j));
					fa(j) = mean( trans(d3_wt_mat(ig))(j) );
					if(j > sage)
					{
						lx(j) = lx(j-1) * mfexp(-ma(j-1));
					}
					lw(j) = lx(j) * mfexp(-ma(j)*d_iscamCntrl(13));
				}
				lx(nage) /= 1.0 - mfexp(-ma(nage));
				lw(nage) /= 1.0 - mfexp(-ma(nage));
				
				// | Step 3. calculate average spawing biomass per recruit.
				phib += 1./(narea*nsex) * lw*fa;

				// | Step 4. compute spawning biomass at time of spawning.
				for(i=syr;i<=nyr;i++)
				{
					stmp      = mfexp(-Z(ig)(i)*d_iscamCntrl(13));
					sbt(g,i) += elem_prod(N(ig)(i),d3_wt_mat(ig)(i)) * stmp;
				}

				// | Step 5. spawning biomass projection under natural mortality only.
				stmp          = mfexp(-M(ig)(nyr)*d_iscamCntrl(13));
				sbt(g,nyr+1) += elem_prod(N(ig)(nyr),d3_wt_mat(ig)(i)) * stmp;
			}

			// | Estimated recruits
			ih     = pntr_ag(f,g);
			rt(g) += mfexp(log_rt(ih)(syr+sage,nyr));
		}

		// | Step 6. calculate stock recruitment parameters (so, beta, sbo);
		so(g)  = kappa(g)/phib;
		sbo(g) = ro(g) * phib;

		// | Step 7. calculate predicted recruitment.
		dvar_vector tmp_st = sbt(g)(syr,nyr-sage).shift(syr+sage);
		switch(int(d_iscamCntrl(2)))
		{
			case 1:  // | Beverton Holt model
				beta(g)   = (kappa(g)-1.)/sbo(g);
				tmp_rt    = elem_div(so(g)*tmp_st,1.+beta(g)*tmp_st);
			break;

			case 2:  // | Ricker model
				beta(g)   = log(kappa(g))/sbo(g);
				tmp_rt    = elem_prod(so(g)*tmp_st,exp(-beta(g)*tmp_st));
			break;
		}
		
		// | Step 8. // residuals in stock-recruitment curve with gamma_r = 0
		delta(g) = log(rt(g))-log(tmp_rt)+0.5*tau*tau;

		// Autocorrelation in recruitment residuals.
		// if gamma_r > 0 then 
		if( active(gamma_r) )
		{
			int byr = syr+sage+1;
			delta(g)(byr,nyr) 	= log(rt(g)(byr,nyr)) 
									- (1.0-gamma_r)*log(tmp_rt(byr,nyr)) 
									- gamma_r*log(++rt(g)(byr-1,nyr-1))
									+ 0.5*tau*tau;			
		}


	}
	
	if(verbose)cout<<"**** Ok after calcStockRecruitment ****"<<endl;
	
  }
	
FUNCTION calcObjectiveFunction
  {
  	/*
  	Purpose:  This function computes the objective function that ADMB will minimize.
  	Author: Steven Martell
  	
  	Arguments:
  		None
  	
  	NOTES:
		There are several components to the objective function
		Likelihoods (nlvec):
			-1) likelihood of the catch data
			-2) likelihood of the survey abundance index
			-3) likelihood of age composition data 
			-4) likelihood for stock-recruitment relationship
			-5) penalized likelihood for fishery selectivities
			-6) penalized likelihood for fishery selectivities
  		
  	
  	TODO list:
	[*]	- Dec 20, 2010.  SJDM added prior to survey qs.
		  q_prior is an ivector with current options of 0 & 1 & 2.
		  0 is a uniform density (ignored) and 1 is a normal
		  prior density applied to log(q), and 2 is a random walk in q.
  	[ ] - Allow for annual sig_c values in catch data likelihood.
  	[ ] - Increase dimensionality of sig and tau to ngroup.
  	[ ] - Correct likelihood for cases when rho > 0 (Schnute & Richards, 1995)
  	*/



// 	int i,j,k;
// 	double o=1.e-10;

	nlvec.initialize();
	
	// |---------------------------------------------------------------------------------|
	// | LIKELIHOOD FOR CATCH DATA
	// |---------------------------------------------------------------------------------|
	// | - This likelihood changes between phases n-1 and n:
	// | - Phase (n-1): standard deviation in the catch based on user input d_iscamCntrl(3)
	// | - Phase (n)  : standard deviation in the catch based on user input d_iscamCntrl(4)
	// | 

	double sig_c =d_iscamCntrl(3);
	if(last_phase())
	{
		sig_c=d_iscamCntrl(4);
	}
	if( active(log_ft_pars) )
	{
		nlvec(1) = dnorm(eta,0.0,sig_c);
	}


	// |---------------------------------------------------------------------------------|
	// | LIKELIHOOD FOR RELATIVE ABUNDANCE INDICES
	// |---------------------------------------------------------------------------------|
	// | - sig_it     -> vector of standard deviations based on relative wt for survey.
	// |
	for(k=1;k<=nItNobs;k++)
	{
		dvar_vector sig_it = sig/it_wt(k);
		nlvec(2,k)=dnorm(epsilon(k),sig_it);
	}
	
	
	// |---------------------------------------------------------------------------------|
	// | LIKELIHOOD FOR AGE-COMPOSITION DATA
	// |---------------------------------------------------------------------------------|
	// | - Two options based on d_iscamCntrl(14):
	// | - 	1 -> multivariate logistic using conditional MLE of the variance for weight.
	// | -  2 -> multnomial, assumes input sample size as n in n log(p)
	// | -  Both likelihoods pool pmin (d_iscamCntrl(16)) into adjacent yearclass.
	// | -  PSEUDOCODE:
	// | -    => first determine appropriate dimensions for each of nAgears arrays (naa)
	// | -    => second extract sub arrays into obs (O) and predicted (P)
	// | -    => Compute either dmvlogistic, or dmultinom negative loglikehood.
	// | 
	// | TODO:
	// | [ ] - change A_nu to data-type variable, does not need to be differentiable.
	// |
	A_nu.initialize();
	for(k=1;k<=nAgears;k++)
	{	
		if( n_A_nobs(k)>0 )
		{
			int naa=0;
			int iyr;
			//retrospective counter
			for(i=1;i<=n_A_nobs(k);i++)
			{
				iyr = d3_A(k)(i)(n_A_sage(k)-5);	//index for year
				if(iyr<=nyr) naa++;
			}
			
			dmatrix     O = trans(trans(d3_A_obs(k)).sub(n_A_sage(k),n_A_nage(k))).sub(1,naa);
			dvar_matrix P = trans(trans(A_hat(k)).sub(n_A_sage(k),n_A_nage(k))).sub(1,naa);
			dvar_matrix nu(O.rowmin(),O.rowmax(),O.colmin(),O.colmax()); 
			nu.initialize();
			
			// | Choose form of the likelihood based on d_iscamCntrl(14) switch
			//switch(int(d_iscamCntrl(14)))
			logistic_normal cLN_Age( O,P,dMinP(k),dEps(k) );
			logistic_student_t cLST_Age( O,P,dMinP(k),dEps(k) );
			switch( int(nCompLikelihood(k)) )
			{
				case 1:
					nlvec(3,k) = dmvlogistic(O,P,nu,age_tau2(k),dMinP(k));
				break;
				case 2:
					nlvec(3,k) = dmultinom(O,P,nu,age_tau2(k),dMinP(k));
				break;
				case 3:
					if( !active(log_age_tau2(k)) )                 // LN1 Model
					{
						nlvec(3,k)  = cLN_Age();	
					}
					else
					{
						nlvec(3,k) = cLN_Age( exp(log_age_tau2(k)) );
					}

					// Residual
					if(last_phase())
					{
						nu          = cLN_Age.get_standardized_residuals();
						age_tau2(k) = cLN_Age.get_sigma2();
					}
				break;

				case 4:
					//logistic_normal cLN_Age( O,P,dMinP(k),dEps(k) );
					if( active(phi1(k)) && !active(phi2(k)) )  // LN2 Model
					{
						nlvec(3,k)   = cLN_Age(exp(log_age_tau2(k)),phi1(k));	
					}
					if( active(phi1(k)) && active(phi2(k)) )   // LN3 Model
					{
						nlvec(3,k)   = cLN_Age(exp(log_age_tau2(k)),phi1(k),phi2(k));	
					}

					// Residual
					if(last_phase())
					{
						nu          = cLN_Age.get_standardized_residuals();
						age_tau2(k) = cLN_Age.get_sigma2();
					}

				break;

				case 5: // Logistic-normal with student-t
					if( !active(log_degrees_of_freedom(k)) )
					{
						nlvec(3,k) = cLST_Age();
					}
					else
					{
						nlvec(3,k) = cLST_Age(exp(log_degrees_of_freedom(k)));
					}

					// Residual
					if(last_phase())
					{
						nu          = cLST_Age.get_standardized_residuals();
						age_tau2(k) = cLST_Age.get_sigma2();
					}
				break;
			}
			
			// | Extract residuals.
			for(i=1;i<=naa;i++)
			{
				A_nu(k)(i)(n_A_sage(k),n_A_nage(k))=nu(i);
			}
		}
	}
	
	// |---------------------------------------------------------------------------------|
	// | STOCK-RECRUITMENT LIKELIHOOD COMPONENT
	// |---------------------------------------------------------------------------------|
	// | - tau is the process error standard deviation.
	if( active(theta(1)) || active(theta(2)) )
	{
		for(g=1;g<=ngroup;g++)
		{
			nlvec(4,g) = dnorm(delta(g),tau);
		}
	}

	// |---------------------------------------------------------------------------------|
	// | LIKELIHOOD COMPONENTS FOR SELECTIVITY PARAMETERS
	// |---------------------------------------------------------------------------------|
	// | - lambda_1  -> penalty weight for smoothness
	// | - lambda_2  -> penalty weight for dome-shape
	// | - lambda_3  -> penalty weight for inter-annual variation.
	dvar_vector lvec(1,7); 
	lvec.initialize();
	int ig;
	for(k=1;k<=ngear;k++)
	{
		if(active(sel_par(k)))
		{
			//if not using logistic selectivity then
			//CHANGED from || to &&  May 18, 2011 Vivian
			if( isel_type(k)!=1 && 
				isel_type(k)!=7 && 
				isel_type(k)!=8 &&
				isel_type(k)!=11 )  
			{
				for(ig=1;ig<=n_ags;ig++)
				{
				for(i=syr;i<=nyr;i++)
				{
					//curvature in selectivity parameters
					dvar_vector df2 = first_difference(first_difference(log_sel(k)(ig)(i)));
					nlvec(5,k)     += lambda_1(k)/(nage-sage+1)*df2*df2;

					//penalty for dome-shapeness
					for(j=sage;j<=nage-1;j++)
						if(log_sel(k,ig,i,j)>log_sel(k,ig,i,j+1))
							nlvec(6,k)+=lambda_2(k)
										*square( log_sel(k,ig,i,j)-log_sel(k,ig,i,j+1) );
				}
				}
			}
			
			/*
			Oct 31, 2012 Halloween! Added 2nd difference penalty on time 
			for isel_type==(4)

			Mar 13, 2013, added 2nd difference penalty on isel_type==5 
			*/
			if( isel_type(k)==4 || isel_type(k)==5 || n_sel_blocks(k) > 1 )
			{
				for(ig=1;ig<=n_ags;ig++)
				{
					
				dvar_matrix trans_log_sel = trans( log_sel(k)(ig) );
				for(j=sage;j<=nage;j++)
				{
					dvar_vector df2 = first_difference(first_difference(trans_log_sel(j)));
					nlvec(7,k)     +=  lambda_3(k)/(nage-sage+1)*norm2(df2);
				}
				}
			}
			
		}
	}
	
	
	// |---------------------------------------------------------------------------------|
	// | CONSTRAINTS FOR SELECTIVITY DEVIATION VECTORS
	// |---------------------------------------------------------------------------------|
	// | [?] - TODO for isel_type==2 ensure mean 0 as well.
	// |
	for(k=1;k<=ngear;k++)
	{
		if( active(sel_par(k)) &&
			isel_type(k)!=1    &&
			isel_type(k)!=7    &&
			isel_type(k)!=8    &&
			isel_type(k)!=11 )
		{
			dvariable s = 0;
			if(isel_type(k)==5)  //bicubic spline version ensure column mean = 0
			{
				dvar_matrix tmp = trans(sel_par(k));
				for(j=1;j<=tmp.rowmax();j++)
				{
					s=mean(tmp(j));
					lvec(1)+=10000.0*s*s;
				}
			}
			if( isel_type(k)==2 ||
			    isel_type(k)==3 ||
			 	isel_type(k)==4 || 
				isel_type(k)==12 )
			{
				dvar_matrix tmp = sel_par(k);
				for(j=1;j<=tmp.rowmax();j++)
				{
					s=mean(tmp(j));
					lvec(1)+=10000.0*s*s;
				}
			}
		}
	}
	
	
	// |---------------------------------------------------------------------------------|
	// | PRIORS FOR LEADING PARAMETERS p(theta)
	// |---------------------------------------------------------------------------------|
	// | - theta_prior is a switch to determine which statistical distribution to use.
	// |
	dvariable ptmp; 
	dvar_vector priors(1,npar);
	priors.initialize();
	for(i=1;i<=npar;i++)
	{
		ptmp = 0;
		for(j=1;j<=ipar_vector(i);j++)
		{
			if( active(theta(i)) )
			{
				switch(theta_prior(i))
				{
				case 1:		//normal
					ptmp += dnorm(theta(i,j),theta_control(i,6),theta_control(i,7));
					break;
					
				case 2:		//lognormal CHANGED RF found an error in dlnorm prior. rev 116
					ptmp += dlnorm(theta(i,j),theta_control(i,6),theta_control(i,7));
					break;
					
				case 3:		//beta distribution (0-1 scale)
					double lb,ub;
					lb=theta_lb(i);
					ub=theta_ub(i);
					ptmp += dbeta((theta(i,j)-lb)/(ub-lb),theta_control(i,6),theta_control(i,7));
					break;
					
				case 4:		//gamma distribution
					ptmp += dgamma(theta(i,j),theta_control(i,6),theta_control(i,7));
					break;
					
				default:	//uniform density
					ptmp += log(1./(theta_control(i,3)-theta_control(i,2)));
					break;
				}
			}
		}
		priors(i) = ptmp;	
	}
	
	// |---------------------------------------------------------------------------------|
	// | PRIOR FOR SURVEY Q
	// |---------------------------------------------------------------------------------|
	// |
	dvar_vector qvec(1,nits);
	qvec.initialize();
	for(k=1;k<=nits;k++)
	{
		if(q_prior(k) == 1 )
		{
			qvec(k) = dnorm( log(q(k)), mu_log_q(k), sd_log_q(k) );
		}
	}
	
	
// 	//** Legacy **  By accident took Rick Methot's bag from Nantes.
// 	//301 787 0241  Richard Methot cell phone.
// 	//ibis charles du gaulle at
// 	//01 49 19 19 20
	

	// |---------------------------------------------------------------------------------|
	// | LIKELIHOOD PENALTIES TO REGULARIZE SOLUTION
	// |---------------------------------------------------------------------------------|
	// | - pvec(1)  -> penalty on mean fishing mortality rate.
	// | - pvec(2)  -> penalty on first difference in natural mortality rate deviations.
	// | - pvec(4)  -> penalty on recruitment deviations.
	// | - pvec(5)  -> penalty on initial recruitment vector.
	// | - pvec(6)  -> constraint to ensure sum(log_rec_dev) = 0
	// | - pvec(7)  -> constraint to ensure sum(init_log_rec_dev) = 0
	// |
	dvar_vector pvec(1,7);
	pvec.initialize();
	
	dvariable log_fbar = mean(log_ft_pars);
	if(last_phase())
	{
		
		pvec(1) = dnorm(log_fbar,log(d_iscamCntrl(7)),d_iscamCntrl(9));
		
		// | Penalty for log_rec_devs (large variance here)
		for(g=1;g<=n_ag;g++)
		{
			pvec(4) += dnorm(log_rec_devs(g),2.0);
			pvec(5) += dnorm(init_log_rec_devs(g),2.0);
			dvariable s = 0;
			s = mean(log_rec_devs(g));
			pvec(6) += 1.e5 * s*s;
			s = mean(init_log_rec_devs(g));
			pvec(7) += 1.e5 * s*s;
		}
	}
	else
	{

		pvec(1) = dnorm(log_fbar,log(d_iscamCntrl(7)),d_iscamCntrl(8));
		
		//Penalty for log_rec_devs (CV ~ 0.0707) in early phases
		for(g=1;g<=n_ag;g++)
		{
			pvec(4) += 100.*norm2(log_rec_devs(g));
			pvec(5) += 100.*norm2(init_log_rec_devs(g));
			dvariable s = 0;
			s = mean(log_rec_devs(g));
			pvec(6) += 1.e5 * s*s;
			s = mean(init_log_rec_devs(g));
			pvec(7) += 1.e5 * s*s;
		}
	}
	
	if(active(log_m_nodes))
	{
		double std_mdev = d_iscamCntrl(11);
		dvar_vector fd_mdevs=first_difference(log_m_devs);
		pvec(2)  = dnorm(fd_mdevs,std_mdev);
		pvec(2) += 0.5*norm2(log_m_nodes);
	}
	
	
	if(verbose)
	{
		COUT(nlvec);
		COUT(lvec);
		COUT(priors);
		COUT(pvec);
		COUT(qvec);
	}
	// COUT(nlvec);
	objfun  = sum(nlvec);
	objfun += sum(lvec);
	objfun += sum(priors);
	objfun += sum(pvec);
	objfun += sum(qvec);
	nf++;
	if(verbose)cout<<"**** Ok after calcObjectiveFunction ****"<<endl;
	
  }






// FUNCTION void equilibrium(const double& fe, const dvector& ak, const double& ro, const double& kap, const double& m, const dvector& age, const dvector& wa, const dvector& fa, const dmatrix& va,double& re,double& ye,double& be,double& ve,double& dye_df,double& d2ye_df2)//,double& phiq,double& dphiq_df, double& dre_df)
//   {
// 	/*
// 	Equilibrium age-structured model used to determin Fmsy and MSY based reference points.
// 	Author: Steven Martell
	
// 	Comments: 
// 	This code uses a numerical approach to determine a vector of fe_multipliers
// 	to ensure that the dAllocation is met for each gear type.
	
// 	args:
// 	fe	-steady state fishing mortality
// 	ak	-dAllocation of total ye to gear k.
// 	ro	-unfished sage recruits
// 	kap	-recruitment compensation ration
// 	m	-instantaneous natural mortality rate
// 	age	-vector of ages
// 	wa	-mean weight at age
// 	fa	-mean fecundity at age
// 	va	-mean vulnerablity at age for fe gear.

	
// 	Modified args:
// 	re	-steady state recruitment
// 	ye	-steady state yield
// 	be	-steady state spawning biomass
// 	phiq		-per recruit yield
// 	dre_df		-partial of recruitment wrt fe
// 	dphiq_df	-partial of per recruit yield wrt fe
	
// 	LUCIE'S RULE: the derivative of a sum is the sum of its derivatives.
// 	Lucie says: there is some nasty calculus in here daddy, are you sure
// 	you've got it right?
	
// 	I've got it pretty close. 
	
// 	DEPRECATE THIS FUNCTION.  NOW DONE IN THE MSY CLASS
	
// 	*/
// 	int i,j,k;
// 	int nage    = max(age);
// 	int sage    = min(age);
// 	double  dre_df;
// 	double  phif;
// 	dvector lx(sage,nage);
// 	dvector lz(sage,nage);
// 	dvector lambda(1,ngear);        //F-multiplier
// 	dvector phix(1,ngear);
// 	dvector phiq(1,ngear);
// 	dvector dphiq_df(1,ngear);
// 	dvector dyek_df(1,ngear);
// 	dvector d2yek_df2(1,ngear);
// 	dvector yek(1,ngear);
// 	dmatrix qa(1,ngear,sage,nage);
// 	dmatrix xa(1,ngear,sage,nage);  //vulnerable numbers per recruit
	
// 	lx          = pow(exp(-m),age-double(sage));
// 	lx(nage)   /=(1.-exp(-m));
// 	double phie = lx*fa;		// eggs per recruit
// 	double so   = kap/phie;
// 	double beta = (kap-1.)/(ro*phie);
// 	lambda      = ak/mean(ak);	// multiplier for fe for each gear
	
	
// 	/* Must iteratively solve for f-multilier */
// 	for(int iter=1;iter<=30;iter++)
// 	{
// 		/* Survivorship under fished conditions */
// 		lz(sage)    = 1.0;
// 		lambda     /= mean(lambda);
// 		dvector fk  = fe*lambda;
// 		dvector ra  = lambda*va;
// 		dvector za  = m + fe*ra;
// 		dvector sa  = mfexp(-za);
// 		dvector oa  = 1.0 - sa;
		
		
// 		for(k=1;k<=ngear;k++)
// 		{
// 			qa(k) = elem_prod(elem_div(lambda(k)*va(k),za),oa);
// 			xa(k) = elem_prod(elem_div(va(k),za),oa);
// 		}
		
// 		double dlz_df = 0, dphif_df = 0;
// 		dphiq_df.initialize();
// 		dre_df   = 0;
// 		for(j=sage;j<=nage;j++)
// 		{
// 			if(j>sage) lz(j)  = lz(j-1) * sa(j-1);
// 			if(j>sage) dlz_df = dlz_df  * sa(j-1) - lz(j-1)*ra(j-1)*sa(j-1);
			
// 			if(j==nage)
// 			{
// 				lz(j)  = lz(j) / oa(j);
				
// 				double t4 = (-ra(j-1)+ra(j))*sa(j)+ra(j-1);
// 				dlz_df = dlz_df/oa(j) - (lz(j-1)*sa(j-1)*t4) / square(oa(j));
// 			}
			
// 			dphif_df   = dphif_df+fa(j)*dlz_df;
// 			for(k=1;k<=ngear;k++)
// 			{
// 				double t1   = lambda(k) * wa(j) *va(k,j) * ra(j) * lz(j);
// 				double t3   = -1. + (1.+za(j)) * sa(j);
// 				double t9   = square(za(j));
// 				dphiq_df(k)+= wa(j)*qa(k,j)*dlz_df + t1 * t3 / t9; 
// 			}
// 		} 
		
// 		phif   = elem_prod(lz,exp(-za*d_iscamCntrl(13)))*fa;
// 		re     = ro*(kap-phie/phif)/(kap-1.);
// 		dre_df = ro/(kap-1.0)*phie/square(phif)*dphif_df;
		
// 		/* Equilibrium yield */
// 		for(k=1;k<=ngear;k++)
// 		{
// 			phix(k)      = sum(elem_prod(elem_prod(lz,wa),xa(k)));
// 			phiq(k)      = sum(elem_prod(elem_prod(lz,wa),qa(k)));
// 			yek(k)       = fe*re*phiq(k);
// 			dyek_df(k)   = re*phiq(k) + fe*phiq(k)*dre_df + fe*re*dphiq_df(k);
// 			d2yek_df2(k) = phiq(k)*dre_df + re*dphiq_df(k);
// 		}
		
// 		/* Iterative soln for lambda */
// 		dvector pk = yek/sum(yek);
// 		dvector t1 = elem_div(ak,pk+1.e-30);
// 		lambda     = elem_prod(lambda,t1);
// 		if(abs(sum(ak-pk))<1.e-6) break;
// 	} // end of iter
// 	ve       = re*sum(elem_prod(ak,phix));
// 	be       = re*phif;
// 	ye       = sum(yek);
// 	dye_df   = sum(dyek_df);
// 	d2ye_df2 = sum(d2yek_df2);

// 	// cout<<"EQUILIBRIUM CODE "<<setprecision(4)<<setw(2)<<fe<<setw(3)<<" "
// 	// <<ye<<setw(5)<<" "<<dye_df<<"  "<<dyek_df(1,3)<<endl;
//   }



	
// FUNCTION void equilibrium(const double& fe,const double& ro, const double& kap, const double& m, const dvector& age, const dvector& wa, const dvector& fa, const dvector& va,double& re,double& ye,double& be,double& phiq,double& dphiq_df, double& dre_df)
//   {
// 	/*
// 	This is the equilibrium age-structured model that is 
// 	conditioned on fe (the steady state fishing mortality rate).
	
// 	In the case of multiple fisheries, fe is to be considered as the
// 	total fishing mortality rate and each fleet is given a specified
// 	dAllocation based on its selectivity curve.  The dAllocation to 
// 	each fleet must be specified a priori.
	
// 	args:
// 	fe	-steady state fishing mortality
// 	ro	-unfished sage recruits
// 	kap	-recruitment compensation ration
// 	m	-instantaneous natural mortality rate
// 	age	-vector of ages
// 	wa	-mean weight at age
// 	fa	-mean fecundity at age
// 	va	-mean vulnerablity at age for fe gear.
// 	ak	-dAllocation of total ye to gear k.
	
// 	Modified args:
// 	re	-steady state recruitment
// 	ye	-steady state yield
// 	be	-steady state spawning biomass
// 	phiq		-per recruit yield
// 	dre_df		-partial of recruitment wrt fe
// 	dphiq_df	-partial of per recruit yield wrt fe
	
// 	FIXME add Ricker model to reference points calculations.
// 	FIXME partial derivatives for dphif_df need to be fixed when d_iscamCntrl(13)>0.
// 	*/
// 	int i;
	
// 	int nage=max(age);
// 	int sage=min(age);
// 	dvector lx=pow(exp(-m),age-double(sage));
// 	lx(nage)/=(1.-exp(-m));
// 	dvector lz=lx;
// 	dvector za=m+fe*va;
// 	dvector sa=1.-exp(-za);
// 	dvector qa=elem_prod(elem_div(va,za),sa);
	
// 	double phie = lx*fa;		//eggs per recruit
// 	double so = kap/phie;
// 	double beta = (kap-1.)/(ro*phie);
	
	
// 	double dlz_df = 0, dphif_df = 0;
// 	dphiq_df=0; dre_df=0;
// 	for(i=sage; i<=nage; i++)
// 	{
// 		if(i>sage) lz[i]=lz[i-1]*exp(-za[i-1]);
// 		if(i>sage) dlz_df=dlz_df*exp(-za[i-1]) - lz[i-1]*va[i-1]*exp(-za[i-1]);
// 		if(i==nage){ //6/11/2007 added plus group.
// 					lz[i]/=(1.-mfexp(-za[i]));
					
// 					dlz_df=dlz_df/(1.-mfexp(-za[i]))
// 							-lz[i-1]*mfexp(-za[i-1])*va[i]*mfexp(-za[i])
// 					/((1.-mfexp(-za[i]))*(1.-mfexp(-za[i])));
// 				}
// 		dphif_df=dphif_df+fa(i)*dlz_df;
// 		dphiq_df=dphiq_df+wa(i)*qa(i)*dlz_df+(lz(i)*wa(i)*va(i)*va(i))/za(i)*(exp(-za[i])-sa(i)/za(i));
// 	}
// 	//CHANGED need to account for fraction of mortality that occurs
// 	//before the spawning season in the recruitment calculation.
// 	//cout<<"lz\t"<<elem_prod(lz,exp(-za*d_iscamCntrl(13)))<<endl;
// 	//exit(1);
// 	//double phif = lz*fa;
// 	double phif = elem_prod(lz,exp(-za*d_iscamCntrl(13)))*fa;
// 	phiq=sum(elem_prod(elem_prod(lz,wa),qa));
// 	re=ro*(kap-phie/phif)/(kap-1.);
// 	//cout<<fe<<" spr ="<<phif/phie<<endl;
// 	if(re<=0) re=0;
// 	dre_df=(ro/(kap-1.))*phie/square(phif)*dphif_df;
// 	ye=fe*re*phiq;
// 	be=re*phif;	//spawning biomass
	
// 	//cout<<"Equilibrium\n"<<ro<<"\n"<<re<<"\n"<<ye<<endl;
	
//   }
	
FUNCTION void calcReferencePoints()
  {
  	/*
  	Purpose:  This function calculates the MSY-based reference points, and also loops
  	          over values of F and F-multipliers and calculates the equilibrium yield
  	          for each fishing gear.
  	Author: Steven Martell
  	
  	Arguments:
  		None
  	
  	NOTES:
  		- This function is based on the msyReferencePoint class object written by 
  		  Steve Martell on the Island of Maui while on Sabbatical leave from UBC.
  		- The msyReferencePoint class uses Newton-Raphson method to iteratively solve
  		  for the Fmsy values that maximize catch for each fleet. You can compare 
  		  MSY-reference points with the numerical values calculated at the end of this
  		  function.
  		- Code check: appears to find the correct value of MSY
		  in terms of maximizing ye.  Check to ensure rec-devs
		  need a bias correction term to get this right.
	
		- Modification for multiple fleets:
    	  	Need to pass a weighted average vector of selectivities
    	  	to the equilibrium routine, where the weights for each
    	  	selectivity is based on the dAllocation to each fleet.
		
	 		Perhaps as a default, assign an equal dAllocation to each
	 		fleet.  Eventually,user must specify dAllocation in 
	 		control file.  DONE
		
	 	- Use selectivity in the terminal year to calculate reference
	 	  points.  See todo, this is something that should be specified by the user.
	
		- June 8, 2012.  SJDM.  Made the following changes to this routine.
			1) changed reference points calculations to use the average
			   weight-at-age and fecundity-at-age.
			2) change equilibrium calculations to use the catch dAllocation
			   for multiple gear types. Not the average vulnerablity... this was wrong.
	
		- July 29, 2012.  SJDM Issue1.  New routine for calculating reference points
		  for multiple fleets. In this case, finds a vector of Fmsy's that simultaneously 
		  maximizes the total catch for each of the fleets respectively.  See
		  iSCAMequil_soln.R for an example.
	
		- August 1, 2012.  SJDM, In response to Issue1. A major overhaul of this routine.
		  Now using the new Msy class to calculate reference points. This greatly simplifies
		  the code in this routine and makes other routines (equilibrium) redundant.  Also
		  the new Msy class does a much better job in the case of multiple fleets.
	
		- Aug 11, 2012.
		  For the Pacific herring branch omit the get_fmsy calculations and use only the 
		  Bo calculuation for the reference points.  As there are no MSY based reference
		  points required for the descision table. 

		- May 8, 2013.
		  Starting to modify this code to allow for multiple areas, sex and stock-specific
		  reference points.  Key to this modification is the definition of a stock. For
		  the purposes of reference points, a stock is assumed to be distributed over all
		  areas, can be unisex or two sex, and can be fished by all fleets given the stock
		  exists in an area where the fishing gear operates.

		- Aug, 3-6, 2013.
		  Major effort went into revising this routine as well as the Msy class to 
		  calculate MSY-based reference points for multiple fleets and multiple sexes.  
		  I had found a significant bug in the dye calculation where I need to use the 
		  proper linear algebra to calculate the vector of dye values. This appears to 
		  be working properly and I've commented out the lines of code where I numerically
		  checked the derivatives of the catch equation.  This is a major acomplishment.

		- Mar, 2013.
		  A major new development here with the use of msy.hpp and a template class for 
		  calculating MSY-based reference points.  The user can now calculate reference
		  points for each gear based on fixed allocation, and optimum allocations based
		  on relative differences in selectivities among the gears landing fish. Uses the
		  name space "rfp".

   	PSEUDOCODE: 
   		(1) : Construct array of selectivities (potentially sex based log_sel)
   		(2) : Construct arrays of d3_wt_avg and d3_wt_mat for reference years.
	  	(3) : Come up with a reasonable guess for fmsy for each gear in nfleet.
	  	(4) : Instantiate an Msy class object and get_fmsy.
	  	(5) : Use Msy object to get reference points.

		
	slx::Selex<dvar_vector> * ptr;  //Pointer to Selex base class
  ptr = new slx::LogisticCurve<dvar_vector,dvariable>(mu,sd);
  log_sel = ptr->logSelectivity(age);
  delete ptr;

  	TODO list:
  	[ ] - allow user to specify which selectivity years are used in reference point
  	      calculations. This should probably be done in the projection File Control.
  	*/
	int kk,ig;
	
	

	// | (1) : Matrix of selectivities for directed fisheries.
	// |     : log_sel(gear)(n_ags)(year)(age)
	// |     : ensure dAllocation sums to 1.
	dvector d_ak(1,nfleet);
	d3_array  d_V(1,n_ags,1,nfleet,sage,nage);
	dvar3_array  dvar_V(1,n_ags,1,nfleet,sage,nage);
	for(k=1;k<=nfleet;k++)
	{
		kk      = nFleetIndex(k);
		d_ak(k) = dAllocation(kk);
		for(ig=1;ig<=n_ags;ig++)
		{
			d_V(ig)(k) = value( exp(log_sel(kk)(ig)(nyr)) );
			dvar_V(ig)(k) =( exp(log_sel(kk)(ig)(nyr)) );

		}
	}
	d_ak /= sum(d_ak);

	// | (2) : Average weight and mature spawning biomass for reference years
	// |     : dWt_bar(1,n_ags,sage,nage)
	dmatrix fa_bar(1,n_ags,sage,nage);
	dmatrix  M_bar(1,n_ags,sage,nage);
	for(ig=1;ig<=n_ags;ig++)
	{
		fa_bar(ig) = elem_prod(dWt_bar(ig),ma(ig));
		M_bar(ig)  = colsum(value(M(ig).sub(pf_cntrl(3),pf_cntrl(4))));
		M_bar(ig) /= pf_cntrl(4)-pf_cntrl(3)+1;	
	}
	
	// | (3) : Initial guess for fmsy for each fleet
	// |     : set fmsy = 2/3 of M divided by the number of fleets
	fmsy.initialize();
	fall.initialize();
	msy.initialize();
	bmsy = 0;

	dvar_vector dftry(1,nfleet);

	dvector ftry(1,nfleet);
	ftry  = 0.6/nfleet * mean(M_bar);
	fmsy  = ftry;
	dftry = ftry;
	


	// | (4) : Instantiate msy class for each stock
	for(g=1;g<=ngroup;g++)
	{
		//double d_ro = value(ro(g));
		//double  d_h = value(steepness(g));
		double d_rho = d_iscamCntrl(13);

		dvector d_mbar = M_bar(g);
		dvector   d_wa = dWt_bar(g);
		dvector   d_fa = fa_bar(g);

		//Pointer to the base class
		//rfp::referencePoints<dvariable,dvar_vector,dvar_matrix> * pMSY; 
		//pMSY = new rfp::msy<dvariable,dvar_vector,dvar_matrix,dvar3_array>
		//(ro(g),steepness(g),d_rho,M_bar,dWt_bar,fa_bar,dvar_V);
		//dvar_vector dfmsy = pMSY->getFmsy(dftry);
		//delete pMSY;
		

		// cout<<"Initial Fe "<<dftry<<endl;
		rfp::msy<dvariable,dvar_vector,dvar_matrix,dvar3_array> 
		c_MSY(ro(g),steepness(g),d_rho,M_bar,dWt_bar,fa_bar,dvar_V);

		dvar_vector dfmsy = c_MSY.getFmsy(dftry);
		bo  = c_MSY.getBo();
		dvariable dbmsy = c_MSY.getBmsy();
		dvar_vector dmsy = c_MSY.getMsy();
		bmsy = value(dbmsy);
		msy  = value(dmsy);

		c_MSY.print();

		
	}


	if(verbose)cout<<"**** Ok after calcReferencePoints ****"<<endl;
  }

  /**
   * This is a simple test routine for comparing the MSY class output to the 
   * MSF.xlsx spreadsheet that was used to develop the multiple fleet msy 
   * method.  Its a permanent feature of the iscam code for testing.
   */	
FUNCTION void testMSYxls()

	double ro = 1.0;
	double steepness = 0.75;
	double d_rho = 0.0;
	dmatrix m_bar(1,1,1,20);
	m_bar = 0.30;
	dmatrix dWt_bar(1,1,1,20);
	dWt_bar(1).fill("{0.005956243,0.035832542,0.091848839,0.166984708,0.252580458,0.341247502,0.427643719,0.508367311,0.581557922,0.646462315,0.703062177,0.751788795,0.793319224,0.828438536,0.857951642,0.882630331,0.903184345,0.920248191,0.934377843,0.946053327}");
	dmatrix fa_bar(1,1,1,20);
	fa_bar(1).fill("{0,0,0,0,0.252580458,0.341247502,0.427643719,0.508367311,0.581557922,0.646462315,0.703062177,0.751788795,0.793319224,0.828438536,0.857951642,0.882630331,0.903184345,0.920248191,0.934377843,0.946053327}");
	d3_array dvar_V(1,1,1,2,1,20);
	dvar_V(1)(1).fill("{0.001271016,0.034445196,0.5,0.965554804,0.998728984,0.999954602,0.99999838,0.999999942,0.999999998,1,1,1,1,1,1,1,1,1,1,1}");
	dvar_V(1)(2).fill("{0.000552779,0.006692851,0.07585818,0.5,0.92414182,0.993307149,0.999447221,0.999954602,0.999996273,0.999999694,0.999999975,0.999999998,1,1,1,1,1,1,1,1}");
	//dvar_V(1)(2).fill("{0.000189406,0.000789866,0.003287661,0.013576917,0.054313266,0.19332137,0.5,0.80667863,0.945686734,0.986423083,0.996712339,0.999210134,0.999810594,0.999954602,0.99998912,0.999997393,0.999999375,0.99999985,0.999999964,0.999999991}");

	dvector dftry(1,2);
	dftry = 0.1 ;
	cout<<"Initial Fe "<<dftry<<endl;
	rfp::msy<double,dvector,dmatrix,d3_array> 
	c_MSY(ro,steepness,d_rho,m_bar,dWt_bar,fa_bar,dvar_V);
	dvector dfmsy = c_MSY.getFmsy(dftry);
	cout<<"Fmsy = "<<dfmsy<<endl;


	dvector ak(1,2);
	ak = 0.3;
	ak(2) = 1-ak(1);
	rfp::msy<double,dvector,dmatrix,d3_array>
	c_MSYk(ro,steepness,d_rho,m_bar,dWt_bar,fa_bar,dvar_V);
	dvector dkmsy = c_MSYk.getFmsy(dftry,ak);
	cout<<"Fmsy_k ="<<dkmsy<<endl;

	c_MSYk.print();

	dvector akmsy = c_MSYk.getFmsy(dftry);
	c_MSYk.print();

	exit(1);





  	/**
  	Purpose:  This routine gets called from the PRELIMINARY_CALCS_SECTION if the 
  	          user has specified the -sim command line option.  The random seed
  	          is specifed at the command line.

  	Author: Steven Martell
  	
  	Arguments:
  		seed -> a random seed for generating a unique, repeatable, sequence of 
  		        random numbers to be used as observation and process errors.
  	
  	NOTES:
		- This routine will over-write the observations in memory
		  with simulated data, where the true parameter values are
		  the initial values.  Change the standard deviations of the 
		  random number vectors epsilon (observation error) or 
 		  recruitment devs wt (process error).
 		- At the end of DATA_SECTION nyrs is modified by retro_yrs if -retro.
 		- Add back the retro_yrs to ensure same random number sequence for 
		  observation errors.
 
 	PSUEDOCODE:
 		1)  calculate selectivities to be used in the simulations.
 		2)  calculate mortality rates (M), F is conditioned on catch.
 		3)  generate random numbers for observation & process errors.
 		4)  calculate survivorship and stock-recruitment pars based on average M & fec.
 		5)  initialize state variables.
 		6)  population dynamics with F conditioned on catch.
 		7)  compute catch-at-age samples.
 		8)  compute total catch.
 		9)  compute the relative abundance indices.
 		10) write simulated data to file.

  	TODO list:
	[?] - March 9, 2013.  Fix simulation model to generate consistent data when 
		  doing retrospective analyses on simulated datasets.
	[ ] - TODO: Stock-Recruitment model.
	[ ] - TODO: switch statement for catch-type to get Fishing mortality rate.
  	[ ] 
  	*/
FUNCTION void simulationModel(const long& seed)
  {
	cout<<global_parfile<<endl;
	bool pinfile = 0;
	cout<<"___________________________________________________\n"<<endl;
	cout<<"  **Implementing Simulation--Estimation trial**    "<<endl;
	cout<<"___________________________________________________"<<endl;
	//if(norm(log_rec_devs)!=0)
	if( global_parfile )
	{
		cout<<"\tUsing pin file for simulation"<<endl;
		pinfile = 1;
	}
	cout<<"\tRandom Seed No.:\t"<< rseed<<endl;
	cout<<"\tNumber of retrospective years: "<<retro_yrs<<endl;
	cout<<"___________________________________________________\n"<<endl;
	
	

	int ii,ig,ih;
	// |---------------------------------------------------------------------------------|
	// | 1) SELECTIVITY
	// |---------------------------------------------------------------------------------|
	// |
    calcSelectivities(isel_type);
    

    // |---------------------------------------------------------------------------------|
    // | 2) MORTALITY
    // |---------------------------------------------------------------------------------|
    // | - NOTE only natural mortality is computed at this time.
    // | [ ] - add simulated random-walk in natural mortality rate here.
    // |
    calcTotalMortality();
    F.initialize();
    Z.initialize();
    S.initialize();



    // |---------------------------------------------------------------------------------|
    // | 3) GENERATE RANDOM NUMBERS
    // |---------------------------------------------------------------------------------|
    // | - epsilon -> Observation errors
    // | - rec_dev -> Process errors
    // | - init_rec_dev
    // | [ ] - add other required random numbers if necessary.
    // |
	random_number_generator rng(seed);
	dmatrix      epsilon(1,nItNobs,1,n_it_nobs);
	dmatrix      rec_dev(1,n_ag,syr,nyr+retro_yrs);
	dmatrix init_rec_dev(1,n_ag,sage+1,nage);
	dvector      eta(1,nCtNobs);
    

	epsilon.fill_randn(rng);
	rec_dev.fill_randn(rng);
	init_rec_dev.fill_randn(rng);
	eta.fill_randn(rng);

    // | Scale survey observation errors
    double std;
    for(k=1;k<=nItNobs;k++)
    {
    	for(i=1;i<=n_it_nobs(k);i++)
    	{
    		std = 1.0e3;
    		if( it_wt(k,i)>0 )
    		{
    			std = value(sig/it_wt(k,i));
    		}
    		epsilon(k,i) = epsilon(k,i)*std - 0.5*std*std;
    	}
    }

    // | Scale process errors
    for(ih=1;ih<=n_ag;ih++)
    {
		std              = value(tau);
		rec_dev(ih)      = rec_dev(ih) * std - 0.5*std*std;
		init_rec_dev(ih) = init_rec_dev(ih)*std - 0.5*std*std;
    }

    // | Scale total catch errors
    std = d_iscamCntrl(4);
    for(ii=1;ii<=nCtNobs;ii++)
    {
    	eta(ii) = eta(ii)* std  - 0.5*std*std;
    }

    // |---------------------------------------------------------------------------------|
    // | 4) SURVIVORSHIP & STOCK-RECRUITMENT PARAMETERS BASED ON AVERAGE M & FECUNDITY
    // |---------------------------------------------------------------------------------|
    // | -> Loop over each group/stock and compute survivorship, phib, so and beta.
    // | - fa is the average mature weight-at-age
    // |
    double phib;
    dvector ma(sage,nage);
    dvector fa(sage,nage);
    dvector lx(sage,nage);
    dvector lw(sage,nage);

    for(g=1;g<=ngroup;g++)
    {
    	lx.initialize();
		lw.initialize();
		lx(sage) = 1.0;
		lw(sage) = 1.0;
		phib = 0;
		for(f=1;f<=narea;f++)
		{
			for(h=1;h<=nsex;h++)
			{
				ig = pntr_ags(f,g,h);
				for(j=sage;j<=nage;j++)
				{
					ma(j) = mean( trans(value(M(ig)))(j)  );
					fa(j) = mean( trans(d3_wt_mat(ig))(j) );
					if(j>sage)
					{
						lx(j) = lx(j-1) * exp(-ma(j-1));
					}
					lw(j) = lx(j) * exp( -ma(j)*d_iscamCntrl(13) );
				}
				lx(nage) /= 1.0 - exp(-ma(nage));
				lw(nage) /= 1.0 - exp(-ma(nage));

				phib += 1./(narea*nsex) * lw * fa;
			}
		}
		so(g)  = kappa(g)/phib;
		sbo(g) = ro(g) * phib;
		switch(int(d_iscamCntrl(2)))
		{
			case 1:
				beta(g) = (kappa(g)-1.0)/sbo(g);
			break;
			case 2:
				beta(g) = log(kappa(g))/sbo(g);
			break;
		}
    }


   // |---------------------------------------------------------------------------------|
   // | 5) INITIALIZE STATE VARIABLES
   // |---------------------------------------------------------------------------------|
   // |
	N.initialize();
	for(ig=1;ig<=n_ags;ig++)
	{
		dvector tr(sage,nage);
		f  = n_area(ig);
		g  = n_group(ig);
		ih = pntr_ag(f,g);
		
		lx.initialize();
		lx(sage) = 1.0;
		for(j=sage;j<nage;j++)
		{
			lx(j+1) = lx(j) * exp(-value(M(ig)(syr)(j)));
		}
		lx(nage) /= 1.0 - exp(-value(M(ig)(syr)(nage)));
		if( d_iscamCntrl(5) )
		{
			tr = log( value(ro(g)) ) + log(lx);
		}
		else if( !d_iscamCntrl(5) )
		{
			tr(sage)        = value(log_avgrec(ih)+rec_dev(ih)(syr));;
			tr(sage+1,nage) = value(log_recinit(ih)+init_rec_dev(ih));
			tr(sage+1,nage) = tr(sage+1,nage)+log(lx(sage+1,nage));
		}
		N(ig)(syr)(sage,nage) = 1./nsex * exp(tr);
		log_rt(ih)(syr-nage+sage,syr) = tr.shift(syr-nage+sage);

		for(i=syr+1;i<=nyr;i++)
		{
			log_rt(ih)(i) = (log_avgrec(ih)+rec_dev(ih)(i));
			N(ig)(i,sage) = 1./nsex * exp( log_rt(ih)(i) );
		}
		N(ig)(nyr+1,sage) = 1./nsex * exp(log_avgrec(ih));
	}

	// |---------------------------------------------------------------------------------|
	// | 6) POPULATION DYNAMICS WITH F CONDITIONED ON OBSERVED CATCH
	// |---------------------------------------------------------------------------------|
	// | - va  -> matrix of fisheries selectivity coefficients.
	// | - [ ] TODO: switch statement for catch-type to get Fishing mortality rate.
	// | - [ ] TODO: Stock-Recruitment model (must loop over area sex for each group).
	// | - bug! ft is a global variable used in calcCatchAtAge and calcTotalCatch. FIXED
	// | - [ ] TODO: fishing mortality rate with sex ratio of catch is unknown and assume
	// |             the same F value for both male and females.
	dmatrix va(1,ngear,sage,nage);
	dmatrix zt(syr,nyr,sage,nage);
	dmatrix st(syr,nyr,sage,nage);
	BaranovCatchEquation cBaranov;
	for(ig=1;ig<=n_ags;ig++)
	{
		dmatrix tmp_ft(syr,nyr,1,ngear);

		for(i=syr;i<=nyr;i++)
		{
			dvector ba = elem_prod(value(N(ig)(i)),d3_wt_avg(ig)(i));
			dvector ct = d3_Ct(ig)(i);

			// | Selectivity modifications if necessary
			for(k=1;k<=ngear;k++)
			{
				va(k) = exp(value(log_sel(k)(ig)(i)));
				if( d_iscamCntrl(15) == 1 && dAllocation(k) > 0 )
				{
					va(k)             = ifdSelex(va(k),ba,0.25);
					log_sel(k)(ig)(i) = log(va(k));
					// dlog_sel(k)(i) = log(va(k));
				}
			}

			// | [ ] TODO switch statement for catch_type to determine F.
			tmp_ft(i) = cBaranov.getFishingMortality(ct, value(M(ig)(i)), va, value(N(ig)(i)),d3_wt_avg(ig)(i));
			
			zt(i) = value(M(ig)(i));
			for(k=1;k<=ngear;k++)
			{
				ft(ig)(k)(i) = tmp_ft(i,k);
				F(ig)(i) += tmp_ft(i,k) * va(k);
				zt(i) += tmp_ft(i,k) * va(k);
			}
			st(i) = exp(-zt(i));
			Z(ig)(i) = M(ig)(i) + F(ig)(i);
			S(ig)(i) = exp(-Z(ig)(i));

			// | [ ] TODO: Stock-Recruitment model
			// | [ ] TODO: Add autocorrelation.

			if( !pinfile ) COUT("Add stock recruitment Model")
			/* 
			sbt(ig)(i) = (elem_prod(N(ig)(i),exp(-zt(i)*d_iscamCntrl(13)))*d3_wt_mat(ig)(i));
			if(i>=syr+sage-1 && !pinfile)
			{
				double rt,et;
				et = value(sbt(ig)(i-sage+1));
				if(d_iscamCntrl(2)==1)
				{
					rt = value(so(g)*et/(1.+beta(g)*et));
				}
				else
				{
					rt = value(so(g)*et*exp(-beta(g)*et));
				}
				N(ig)(i)(sage) = rt * exp(rec_dev(ih)(i)-0.5*tau*tau);
			}
			*/

			// | Update state variables
			N(ig)(i+1)(sage+1,nage) =++ elem_prod(N(ig)(i)(sage,nage-1),st(i)(sage,nage-1));
			N(ig)(i+1)(nage) += N(ig)(i)(nage)*st(i)(nage);
		}
	}


	// |---------------------------------------------------------------------------------|
	// | 7) CATCH-AT-AGE
	// |---------------------------------------------------------------------------------|
	// | - A is the matrix of observed catch-age data.
	// | - A_hat is the predicted matrix from which to draw samples.
	// |
	int kk,aa,AA;
	double age_tau = value(sig);
	
	calcAgeComposition();
	for(kk=1;kk<=nAgears;kk++)
	{
		aa = n_A_sage(kk);
		AA = n_A_nage(kk);
		dvector pa(aa,AA);
		for(ii=1;ii<=n_A_nobs(kk);ii++)
		{
			pa = value(A_hat(kk)(ii));
			d3_A(kk)(ii)(aa,AA)=rmvlogistic(pa,age_tau,i+seed);
		}
	}
	
	// |---------------------------------------------------------------------------------|
	// | 8) TOTAL CATCH
	// |---------------------------------------------------------------------------------|
	// | - dCatchData is the matrix of observations
	// | - need to over-write the d3_Ct with the new errors.
	
	calcTotalCatch();
	d3_Ct.initialize();
	for(ii=1;ii<=nCtNobs;ii++)
	{
		dCatchData(ii,7) = value(ct(ii)) * exp(eta(ii));
		i = dCatchData(ii)(1);
		k = dCatchData(ii)(2);
		f = dCatchData(ii)(3);
		g = dCatchData(ii)(4);
		h = dCatchData(ii)(5);
		if( h==0 )
		{
			for(h=1;h<=nsex;h++)
			{
				ig = pntr_ags(f,g,h);
				d3_Ct(ig)(i)(k) = 1./nsex*dCatchData(ii)(7);
			}
		}
		else
		{
			ig = pntr_ags(f,g,h);
			d3_Ct(ig)(i)(k) = dCatchData(ii)(7);
		} 
	}
	// cout<<d3_Ct(1)<<endl;


	// |---------------------------------------------------------------------------------|
	// | 9) RELATIVE ABUNDANCE INDICES
	// |---------------------------------------------------------------------------------|
	// | - d3_survey_data is the matrix of input data.
	// |

	calcSurveyObservations();
	for(kk=1;kk<=nItNobs;kk++)
	{
		for(ii=1;ii<=n_it_nobs(kk);ii++)
		{
			d3_survey_data(kk)(ii)(2) *= exp(epsilon(kk)(ii));	
		}
	}
	
	// |---------------------------------------------------------------------------------|
	// | 10) WRITE SIMULATED DATA TO FILE
	// |---------------------------------------------------------------------------------|
	// |
	writeSimulatedDataFile();

	
// 	calcReferencePoints();
// 	//cout<<"	OK after reference points\n"<<fmsy<<endl;
// 	//exit(1);
// 	//	REPORT(fmsy);
// 	//	REPORT(msy);
// 	//	REPORT(bmsy);
	
	
// 	cout<<"___________________________________________________"<<endl;
// 	ofstream ofs("iscam.sim");
// 	ofs<<"fmsy\n"<<fmsy<<endl;
// 	ofs<<"msy\n"<<msy<<endl;
// 	ofs<<"bmsy\n"<<bmsy<<endl;
// 	ofs<<"bo\n"<<bo<<endl;
// 	ofs<<"va\n"<<va<<endl;
// 	ofs<<"sbt\n"<<sbt<<endl;//<<rowsum(elem_prod(N,fec))<<endl;
// 	ofs<<"log_rec_devs\n"<<log_rec_devs<<endl;
// 	ofs<<"rt\n"<<rt<<endl;
// 	ofs<<"ct\n"<<obs_ct<<endl;
// 	ofs<<"ft\n"<<trans(ft)<<endl;
// 	//ofs<<"ut\n"<<elem_div(colsum(obs_ct),N.sub(syr,nyr)*wa)<<endl;
// 	ofs<<"iyr\n"<<iyr<<endl;
// 	ofs<<"it\n"<<it<<endl;
// 	ofs<<"N\n"<<N<<endl;
// 	ofs<<"A\n"<<A<<endl;
// 	ofs<<"dlog_sel\n"<<dlog_sel<<endl;
// 	cout<<"  -- Simuation results written to iscam.sim --\n";
// 	cout<<"___________________________________________________"<<endl;
	
// 	//cout<<N<<endl;
// 	//exit(1);
  }






















  	/**
  	Purpose:  This function writes a simulated data file based on the simulation
  		  model output when the user specifies the -sim option.  This is only
  	      necessary if the user wishes to perform a retrospecrtive analysis on
  	      simulated data. 

  	Author: Steven Martell
  	
  	Arguments:
  	\param	seed -> the random number seed that is concatenated into the file name.
  	
  	NOTES:
  		
  	
  	TODO list:
  	[ ] 
  	*/
FUNCTION writeSimulatedDataFile
  {
  	adstring sim_datafile_name = "Simulated_Data_"+str(rseed)+".dat";
  	ofstream dfs(sim_datafile_name);
  	dfs<<"#Model dimensions"<<endl;
  	dfs<< narea 		<<endl;
  	dfs<< ngroup		<<endl;
  	dfs<< nsex			<<endl;
  	dfs<< syr   		<<endl;
  	dfs<< nyr   		<<endl;
  	dfs<< sage  		<<endl;
  	dfs<< nage  		<<endl;
  	dfs<< ngear 		<<endl;
 
  	dfs<<"#Allocation"	<<endl;
  	dfs<< dAllocation 	<<endl;
  	

  	dfs<<"#Age-schedule and population parameters"<<endl;
  	dfs<< d_linf  		<<endl;
  	dfs<< d_vonbk  		<<endl;
  	dfs<< d_to  			<<endl;
  	dfs<< d_a  			<<endl;
  	dfs<< d_b  			<<endl;
  	dfs<< d_ah  			<<endl;
  	dfs<< d_gh  			<<endl;

  	dfs<<"#Observed catch data"<<endl;
  	dfs<< nCtNobs 		<<endl;
  	dfs<< dCatchData    <<endl;

  	dfs<<"#Abundance indices"	<<endl;
  	dfs<< nItNobs 					<<endl;
  	dfs<< n_it_nobs 				<<endl;
  	dfs<< n_survey_type 			<<endl;
  	dfs<< d3_survey_data 			<<endl;

  	dfs<<"#Age composition"		<<endl;
  	dfs<< nAgears				<<endl;
  	dfs<< n_A_nobs				<<endl;
  	dfs<< n_A_sage				<<endl;
  	dfs<< n_A_nage				<<endl;
  	dfs<< d3_A						<<endl;

  	dfs<<"#Empirical weight-at-age data"	<<endl;
  	dfs<< nWtNobs				<<endl;
	dfs<< inp_wt_avg			<<endl;

	dfs<<"#EOF"	<<endl;
	dfs<< 999	<<endl;
	
	// | END OF WRITING SIMULATED DATAFILE.
  }



  	/**
  	Purpose:  This function returns a modified selectivity vector (va) based on
  			  the assumption that age-based selectivity will operate on the principle
  	          of ideal free distribution.
  	Author: Steven Martell
  	
  	Arguments:
  	\param	va -> age-specific vulnerability
  	\param	ba -> age-specific biomass (relative abundance is fine)
  	
  	NOTES:
  		
  	
  	TODO list:
  	[ ] 
  	*/
FUNCTION dvector ifdSelex(const dvector& va, const dvector& ba, const double& mpow)
  {

  	dvector pa(sage,nage);

  	pa = (elem_prod(va,pow(ba,mpow)));
  	pa = pa/sum(pa);
  	pa = exp( log(pa) - log(mean(pa)) );
  	return (pa);
  }

REPORT_SECTION
  
  	cout<<"You got here"<<endl;
	if(verbose)cout<<"Start of Report Section..."<<endl;
	report<<DataFile<<endl;
	report<<ControlFile<<endl;
	report<<ProjectFileControl<<endl;
	REPORT(objfun);
	REPORT(nlvec);
	REPORT(ro);
	dvector rbar=value(exp(log_avgrec));
	REPORT(rbar);
	dvector rinit=value(exp(log_recinit));
	REPORT(rinit);
	REPORT(sbo);
	REPORT(kappa);
	dvector steepness=value(theta(2));
	REPORT(steepness);
	REPORT(m);
	// double tau = value(sqrt(1.-rho)*varphi);
	// double sig = value(sqrt(rho)*varphi);
	REPORT(tau);
	REPORT(sig);
	REPORT(age_tau2);
	
	// |---------------------------------------------------------------------------------|
	// | MODEL DIMENSIONS & AGE-SCHEDULE INFORMATION ON GROWTH AND MATURITY
	// |---------------------------------------------------------------------------------|
	// |
	REPORT(narea);
	REPORT(ngroup);
	REPORT(nsex);
	REPORT(syr);
	REPORT(nyr);
	REPORT(sage);
	REPORT(nage);
	REPORT(ngear);

	ivector yr(syr,nyr);
	ivector yrs(syr,nyr+1);
	yr.fill_seqadd(syr,1); 
	yrs.fill_seqadd(syr,1); 
	REPORT(yr);
	REPORT(yrs);
	// REPORT(iyr);  //DEPRECATE, old survey years
	REPORT(age);
	REPORT(la);
	REPORT(wa);
	REPORT(ma);

	// |---------------------------------------------------------------------------------|
	// | OBSERVED AND PREDICTED DATA AND RESIDUALS
	// |---------------------------------------------------------------------------------|
	// | - Catch data
	// | - Survey data
	// | - Age composition data
	// | - Empirical weight-at-age data
	REPORT(dCatchData);
	REPORT(ct);
	REPORT(eta);

	REPORT(q);
	REPORT(qt);
	REPORT(d3_survey_data);
	REPORT(it_hat);
	REPORT(epsilon);

	if(n_A_nobs(nAgears) > 0)
	{
		REPORT(n_A_sage);
		REPORT(n_A_nage);
		REPORT(d3_A);
		REPORT(A_hat);
		REPORT(A_nu);


		/// The following is a total hack job to get the effective sample size
		/// for the multinomial distributions.

		// TODO Fix the retrospective bug here near line 4507 (if iyr<=nyr)
		report<<"Neff"<<endl;
		dvector nscaler(1,nAgears);
		nscaler.initialize();
		for(k = 1; k<=nAgears; k++)
		{
			if( int(nCompLikelihood(k)) )
			{
				int naa=0;
				int iyr;
				//retrospective counter
				for(i=1;i<=n_A_nobs(k);i++)
				{
					iyr = d3_A(k)(i)(n_A_sage(k)-5);	//index for year
					if(iyr<=nyr) naa++; else continue;
				}
				
				dmatrix     O = trans(trans(d3_A_obs(k)).sub(n_A_sage(k),n_A_nage(k))).sub(1,naa);
				dvar_matrix P = trans(trans(A_hat(k)).sub(n_A_sage(k),n_A_nage(k))).sub(1,naa);
				
				for(j = 1; j<= naa; j++)
				{
					double effectiveN = neff(O(j)/sum(O(j)),P(j));
					report<<sum(O(j))<<"\t"<<effectiveN<<endl;
					nscaler(k) += effectiveN;
				}	
				
				nscaler(k) /= naa;
			}
		}
		REPORT(nscaler);
	}

	// d3_wt_avg(1,n_ags,syr,nyr+1,sage,nage);
	adstring tt = "\t";
	REPORT(inp_wt_avg);
	REPORT(dWt_bar);
	// REPORT(d3_wt_avg);
	REPORT(d3_wt_mat);
	REPORT(d3_wt_dev);

	report<<"d3_wt_avg"<<endl;
	for(int ig=1;ig<=n_ags;ig++)
	{
		f = n_area(ig);
		g = n_group(ig);
		h = n_sex(ig);
		
		for(i=syr;i<=nyr;i++)
		{
			//year area stock sex |age columns (sage, nage) of weight at age data |
			report<<i<<tt;
			report<<f<<tt;
			report<<g<<tt;
			report<<h<<tt;
			report<<d3_wt_avg(ig)(i)<<endl;
		}
	
	}


	// |---------------------------------------------------------------------------------|
	// | SELECTIVITIES (4darray)
	// |---------------------------------------------------------------------------------|
	// |
	report<<"log_sel"<<endl;
	for(k=1;k<=ngear;k++)
	{
		for(int ig=1;ig<=n_ags;ig++)
		{
			for(i=syr;i<=nyr;i++)
			{
				report<<k<<"\t"<<ig<<"\t"<<i<<"\t"<<log_sel(k)(ig)(i)<<endl;	
			}
		}
	}
	// |---------------------------------------------------------------------------------|
	// | MORTALITY
	// |---------------------------------------------------------------------------------|
	// |
	// REPORT(ft);
	report<<"ft"<<endl;
	for(int ig = 1; ig <= n_ags; ig++ )
	{
		report<<ft(ig)<<endl;
	}
	REPORT(M);
	REPORT(F);
	REPORT(Z);

	// |---------------------------------------------------------------------------------|
	// | STOCK-RECRUITMENT
	// |---------------------------------------------------------------------------------|
	// |
	int rectype=int(d_iscamCntrl(2));
	REPORT(rectype);
	REPORT(so);
	REPORT(beta);
	REPORT(sbt);
	REPORT(bt);
	REPORT(rt);
	REPORT(delta);
	
	dmatrix rep_rt = value( exp(trans(trans(log_rt).sub(syr,nyr))) );
	for(int ig = 1; ig <= n_ag; ig++ )
	{
		rep_rt(ig)(syr) = value( exp( log_rt(ig)(syr-nage+sage) ) );
	}
	REPORT(rep_rt);

	// |---------------------------------------------------------------------------------|
	// | ABUNDANCE IN NUMBERS 
	// |---------------------------------------------------------------------------------|
	// |
	REPORT(N);

	// |---------------------------------------------------------------------------------|
	// | MSY-BASED REFERENCE POINTS
	// |---------------------------------------------------------------------------------|
	// |
	if( last_phase() )
	{
		//calcReferencePoints();
		cout<<"Finished calcReferencePoints"<<endl;
		//exit(1);
		REPORT(bo);
		REPORT(fmsy);
		REPORT(msy);
		REPORT(bmsy);
		// REPORT(Umsy);
	}

	cout<<"You got to the end of the report section"<<endl;
	// |---------------------------------------------------------------------------------|
	// | OUTPUT FOR OPERATING MODEL
	// |---------------------------------------------------------------------------------|
	// | Move to final section?
	if( last_phase() )
	{
		ofstream ofs("iSCAM.res");
		ofs<<bo<<endl;
		ofs<<fmsy<<endl;
		ofs<<msy<<endl;
		ofs<<bmsy<<endl;
		for( g = 1; g <= ngroup; g++ )
		{
			ofs<<sbt(g)(nyr+1)<<"\t";
		}
		ofs<<endl;

		// projected biomass
		// The total biomass for each stock
		for( g = 1; g <= ngroup; g++ )
		{
			ofs<<bt(g)(nyr+1)<<"\t";
		}
		ofs<<endl;
	}


// 	/*
// 	Stock status info
// 	Bstatus = sbt/bmsy;
// 	Fstatus = ft/fmsy; If fmsy > 0 
// 	*/
// 	if(bmsy>0)
// 	{
// 		dvector Bstatus=value(sbt/bmsy);
// 		REPORT(Bstatus);
// 	}
	
// 	dmatrix Fstatus(1,ngear,syr,nyr);
// 	Fstatus.initialize();
// 	for(k = 1; k <= nfleet; k++)
// 	{
// 		if(fmsy(k) >0 )
// 		{
// 			j    = nFleetIndex(k);
// 			Fstatus(j) = value(ft(j)/fmsy(k));
// 		}
// 	}
// 	REPORT(Fstatus);
	
// 	//Parameter controls
// 	dmatrix ctrl=theta_control;
// 	REPORT(ctrl);
	
	
// 	if(last_phase()) decision_table();
	
	
// 	dvector rt3(1,3);
// 	if(last_phase())
// 	{
// 		dvector rt3 = age3_recruitment(value(column(N,3)),d3_wt_avg(nyr+1,3),value(M_tot(nyr,3)));
// 		REPORT(rt3);
// 	}
	
// 	//dvector future_bt = value(elem_prod(elem_prod(N(nyr+1),exp(-M_tot(nyr))),d3_wt_avg(nyr+1)));
// 	dvector future_bt = value(elem_prod(N(nyr+1)*exp(-m_bar),d3_wt_avg(nyr+1)));
// 	REPORT(future_bt);
// 	double future_bt4 = sum(future_bt(4,nage));
// 	REPORT(future_bt4);
	

	if(verbose)cout<<"END of Report Section..."<<endl;
	
	/*IN the following, I'm renaming the report file
	in the case where retrospective analysis is occurring*/
	//#if defined __APPLE__ || defined __linux
	//if( retro_yrs && last_phase() )
	//{
	//	//adstring rep="iscam.ret"+str(retro_yrs);
	//	//rename("iscam.rep",rep);
	//	adstring copyrep = "cp iscam.rep iscam.ret"+str(retro_yrs);
	//	system(copyrep);
	//}
	//// cout<<"Ya hoo"<<endl;
	////exit(1);
	//#endif
//
//	//#if defined _WIN32 || defined _WIN64
//	//if( retro_yrs && last_phase() )
//	//{
//	//	//adstring rep="iscam.ret"+str(retro_yrs);
//	//	//rename("iscam.rep",rep);
//	//	adstring copyrep = "copy iscam.rep iscam.ret"+str(retro_yrs);
//	//	system(copyrep);
//	//}
//	//// cout<<"Windows"<<endl;
//	//// exit(1);
	//#endif
	
   // REPORT_SECTION END
	
// FUNCTION decision_table
//   {
// 	/*
// 	This function takes a vector of projected catches and computes the following
// 	Reference points: Bmsy, Bo, Fmsy, Umsy.
	
// 	Biomass Metrics for the decision table:
// 	1) P(SB_{t+1} < SB_{t})
// 	2) P(SB_{t+1} < 0.25 B_{0})
// 	3) P(SB_{t+1} < 0.75 B_{0})
// 	4) P(SB_{t+1} < 0.40 B_{MSY})
// 	5) P(SB_{t+1} < 0.80 B_{MSY})
	
// 	Harvest Metrics for the decision table:
// 	1) P(U_{t+1} > Target harvest rate)
// 	2) P(U_{t+1} > 1/2 Fmsy)
// 	3) P(U_{t+1} > 2/3 Fmsy)
// 	4) P(tac/3+  > 20%)
	
// 	Key to the harvest metric is the definition of Umsy and dAllocation to fleets.
	
// 	Pseudocode:
// 		1) Calculate reference points (Fmsy, Bmsy)
// 		2) Loop over vector of proposed catches
// 		3) Evaluate biomass metrics for each posterior sample
// 		4) Evaluate harvest metrics for each posterior sample
	
// 	*/
// 	int i;
// 	// 1) Calculate reference pionts.
// 	//calcReferencePoints();  //redundant b/c its called in mcmc_output?
	
// 	// 2) Loop over vector of proposed catches
// 	//    This vector should is now read in from the projection file control (pfc).
// 	for(i=1;i<=n_tac;i++)
// 	{
// 		cout<<i<<" "<<n_tac<<endl;
// 		projection_model(tac(i));
// 	}
// 	// cout<<"Ok to here"<<endl;
//   }
	
FUNCTION generate_new_files
   {

   	ofstream rd("RUN.dat");
		rd<<NewFileName + ".dat"<<endl;
		rd<<NewFileName + ".ctl"<<endl;
		rd<<NewFileName + ".pfc"<<endl;



	#if defined __APPLE__ || defined __linux

	adstring bscmddat = "cp ../lib/iscam.dat" + NewFileName +".dat";
		system(bscmddat);

	adstring bscmdctl = "cp ../lib/ iscam.ctl" + NewFileName +".ctl";
		system(bscmdctl);

	adstring bscmdpfc = "cp ../lib/ iscam.PFC" + NewFileName +".pfc";
		system(bscmdpfc);	

	#endif

	#if defined _WIN32 || defined _WIN64

	adstring bscmddat = "copy ../lib/iscam.dat" + NewFileName +".dat";
		system(bscmddat);

	adstring bscmdctl = "copy ../lib/ iscam.ctl" + NewFileName +".ctl";
		system(bscmdctl);

	adstring bscmdpfc = "copy ../lib/ iscam.PFC" + NewFileName +".pfc";
		system(bscmdpfc);	

	#endif

  }

FUNCTION mcmc_output
//   {
// 	if(nf==1){
// 		ofstream ofs("iscam.mcmc");
// 		ofs<<"       log.ro";
// 		ofs<<"        log.h";
// 		ofs<<"        log.m";
// 		ofs<<"     log.rbar";
// 		ofs<<"    log.rinit";
// 		ofs<<"          rho";
// 		ofs<<"     vartheta";
// 		ofs<<"           bo";
// 		ofs<<"         bmsy";
// 		for(int k=1;k<=nfleet;k++) ofs<<"         msy"<<k;
// 		for(int k=1;k<=nfleet;k++) ofs<<"        fmsy"<<k;
// 		ofs<<"          SSB";
// 		ofs<<"        Age-4";
// 		ofs<<"         Poor";
// 		ofs<<"      Average";
// 		ofs<<"         Good";
// 		for(int i=1;i<=nItNobs;i++) ofs<<"         lnq"<<i;
// 		ofs<<"            f";
// 		ofs<<endl;
		
// 		ofstream of1("sbt.mcmc");
// 		ofstream of2("rt.mcmc");
		
// 	}
	
// 	// leading parameters & reference points
// 	calcReferencePoints();
// 	// decision table output
// 	//dvector future_bt = value(elem_prod(elem_prod(N(nyr+1),exp(-M_tot(nyr))),d3_wt_avg(nyr+1)));
// 	dvector future_bt = value(elem_prod(N(nyr+1)*exp(-m_bar),d3_wt_avg(nyr+1)));
// 	double future_bt4 = sum(future_bt(4,nage));
// 	dvector rt3 = age3_recruitment(value(column(N,3)),d3_wt_avg(nyr+1,3),value(M_tot(nyr,3)));	
	
	
// 	//if( bmsy > 0 && min(fmsy) >= 0 )
// 	{
// 		ofstream ofs("iscam.mcmc",ios::app);
// 		ofs<<setw(12)<<theta;
// 		ofs<<setw(13)<< bo;
// 		ofs<<setw(13)<< bmsy;
// 		ofs<<setw(12)<< msy;
// 		ofs<<setw(12)<< fmsy;
// 		ofs<<setw(13)<< sbt(nyr);
// 		ofs<<setw(13)<< future_bt4;
// 		ofs<<setw(12)<< future_bt4+rt3;
// 		ofs<<setw(12)<< log(q);
// 		ofs<<setw(13)<< objfun;
// 		ofs<<endl;
		
// 		/* June 12, 2012.  SJDM Call decision table. */
// 		decision_table();  
// 	}
// 	// output spawning stock biomass
// 	ofstream of1("sbt.mcmc",ios::app);
// 	of1<<setw(10)<<sbt(syr,nyr)<<endl;
	
// 	// output age-1 recruits
// 	ofstream of2("rt.mcmc",ios::app);
// 	of2<<setw(10)<<rt<<endl;
	
	
//   }

// FUNCTION dvector age3_recruitment(const dvector& rt, const double& wt,const double& M)
//   {
// 	/*
// 	This routine returns the poor average and good age-3 recruits
// 	that is used in constructing the decision table for the pacific
// 	herring fisheries.
	
// 	-1) sort the rt vector from small to large
// 	-2) find the 33rd and 66th percentiles
// 	-3) take the averge of the 0-33, 34-66, 67-100
// 	-4) multiply by the average weight
// 	-5) return the age-3 recruitment biomass
// 	*/
	
// 	dvector s_rt = sort(rt);
// 	dvector rbar(1,3);
	
// 	double idx = floor((nyr-syr+1.)/3.);
// 	int ix1 = syr+int(idx);
// 	int ix2 = syr+int(2.*idx);
// 	rbar(1) = mean(s_rt(syr,ix1));
// 	rbar(2) = mean(s_rt(ix1+1,ix2));
// 	rbar(3) = mean(s_rt(ix2+1,nyr));
// 	rbar = rbar*wt*exp(-M);
// 	//cout<<rbar<<endl;
// 	return(rbar);
//   }

// FUNCTION void projection_model(const double& tac);
//   {
// 	/*
// 	This routine conducts population projections based on 
// 	the estimated values of theta.  Note that all variables
// 	in this routine are data type variables.
	
// 	Arguments:
// 	tac is the total allowable catch that must be allocated 
// 	to each gear type based on dAllocation(k)
	
// 	theta(1) = log_ro
// 	theta(2) = h
// 	theta(3) = log_m
// 	theta(4) = log_avgrec
// 	theta(5) = log_recinit
// 	theta(6) = rho
// 	theta(7) = vartheta
	
// 	** NOTES **
// 	* Projections are based on average natural mortality and fecundity.
// 	* Selectivity is based on selectivity in terminal year.
// 	* Average weight-at-age is based on mean weight in the last 5 years.
	
// 	Aug 20, 2012 Found a bug, See issue 2 on github.
// 	*/
// 	static int runNo=0;
// 	runNo ++;
// 	int i,j,k;
// 	int pyr = nyr+1;	//projection year.
	
// 	// --derive stock recruitment parameters
// 	// --survivorship of spawning biomass
// 	dvector lx(sage,nage);
// 	double   tau = value(sqrt(1.-rho)*varphi); 
// 	double   m_M = value(m_bar); 
// 	double m_rho = d_iscamCntrl(13);
// 	lx(sage)     = 1;
// 	for(i=sage; i<=nage; i++)
// 	{
// 		lx(i) = exp( -m_M*(i-sage) -m_rho*m_M );
// 		if(i==nage) 
// 			lx(i) /= 1.0 - exp( -m_M );
// 	}	
// 	double phib = lx*avg_fec;
// 	double so   = value(kappa)/phib;
// 	double bo   = value(ro)*phib;
	
// 	double beta;
// 	switch(int(d_iscamCntrl(2)))
// 	{
// 		case 1:  // Beverton-Holt
// 			beta = (value(kappa)-1.)/bo;
// 		break;
// 		case 2:  // Ricker
// 			beta = log(value(kappa))/bo;
// 		break;
// 	}
	
// 	/* Fill arrays with historical values */
// 	dvector p_sbt(syr,pyr);
// 	dvector  p_ct(1,ngear);
// 	dmatrix  p_ft(nyr+1,pyr,1,ngear);
// 	dmatrix   p_N(syr,pyr+1,sage,nage);
// 	dmatrix   p_Z(syr,pyr,sage,nage);
// 	p_N.initialize();
// 	p_sbt.initialize();
// 	p_Z.initialize();
// 	p_N.sub(syr,nyr)   = value( N.sub(syr,nyr) );
// 	p_sbt(syr,nyr)     = value( sbt(syr,nyr)   );
// 	p_Z.sub(syr,nyr)   = value( Z.sub(syr,nyr) );
	
	
// 	/* Selectivity and dAllocation to gears */
// 	dmatrix va_bar(1,ngear,sage,nage);
// 	for(k=1;k<=ngear;k++)
// 	{
// 		p_ct(k)   = dAllocation(k)*tac;
// 		va_bar(k) = exp(value(log_sel(k)(nyr)));
// 	}
		
// 	/* Simulate population into the future under constant tac policy. */
// 	for(i = nyr; i<=pyr; i++)
// 	{
		
// 		if(i > nyr)
// 		{
// 			// get_ft is defined in the Baranov.cxx file
// 			p_ft(i) = getFishingMortality(p_ct, value(m_bar), va_bar, p_N(i),avg_wt);
// 			// p_ft(i)(1,nfleet) = fmsy(1,nfleet);
			
// 			// calculate total mortality in future years
// 			p_Z(i) = value(m_bar);
// 			for(k=1;k<=ngear;k++)
// 			{
// 				p_Z(i)+=p_ft(i,k)*va_bar(k);
// 			}
// 		}
		
		
// 		// spawning biomass
// 		p_sbt(i) = elem_prod(p_N(i),exp(-p_Z(i)*d_iscamCntrl(13))) * avg_fec;
		
		
// 		// sage recruits with random deviate xx
// 		// note the random number seed is repeated for each tac level.
// 		double  xx = randn(nf+i)*tau;
// 		if(i>=syr+sage-1)
// 		{
// 			double rt;
// 			double et = p_sbt(i-sage+1);		// lagged spawning biomass
			
// 			if(d_iscamCntrl(2)==1)						// Beverton-Holt model
// 			{
// 				rt=(so*et/(1.+beta*et));
// 			}
// 			if(d_iscamCntrl(2)==2)						// Ricker model
// 			{
// 				rt=(so*et*exp(-beta*et));
// 			}
			
// 			p_N(i+1,sage)=rt*exp(xx-0.5*tau*tau); 
// 		}
		
// 		/* Update numbers at age in future years */
// 		p_N(i+1)(sage+1,nage) =++ elem_prod(p_N(i)(sage,nage-1),exp(-p_Z(i)(sage,nage-1)));
// 		p_N(i+1,nage)        +=   p_N(i,nage)*exp(-p_Z(i,nage));
		
// 		//Predicted catch for checking calculations
// 		//for(k=1;k<=nfleet;k++)
// 		//{
// 		//	dvector ba = elem_prod(p_N(i),avg_wt);
// 		//	cout<<k<<" tac = "<<tac<<"\t ct = ";
// 		//	cout<<sum(elem_div(elem_prod(elem_prod(ba,p_ft(i,k)*va_bar(k)),1.-exp(-p_Z(i))),p_Z(i)));
// 		//	cout<<" fmsy = "<<fmsy<<" ft = "<<p_ft(i,k)<<endl;
// 		//}
// 	}	
// 	//cout<<"fmsy\n"<<fmsy<<endl;
// 	//cout<<"Spawning biomass\n"<<p_sbt<<endl;
// 	//exit(1);
// 	/* 
// 	  Write output to *.proj file for constructing decision tables. 
	
// 	  Biomass Metrics for the decision table:
// 	  1) P(SB_{t+1} < SB_{t})
// 	  2) P(SB_{t+1} < 0.25 B_{0})
// 	  3) P(SB_{t+1} < 0.75 B_{0})
// 	  4) P(SB_{t+1} < 0.40 B_{MSY})
// 	  5) P(SB_{t+1} < 0.80 B_{MSY})
	  
// 	  Harvest Metrics for the decision table:
// 	  1) P(U_{t+1} > Umsy)
// 	  2) P(U_{t+1} > 1/2 Umsy)
// 	  3) P(U_{t+1} > 2/3 Umsy)
// 	  4) P(tac/2+  > 20%)
	
// 	  Metric for spawning depletion and spawning trends:
// 	  1) P(5-year decline)
	  
// 	  Defn: Stock status is based on spawning biomass
// 	  Defn: Removal rate is based on removals/spawning biomass
// 	  Defn: Harvest rate    : U_{t+1}=TAC/SBio
// 	  Defn: MSY harvest rate: Umsy=MSY/SBmsy
	  
	
// 	*/
// 	if(nf==1 && runNo==1)
// 	{
// 		ofstream ofs(BaseFileName + ".proj");
// 		ofs<<" tac";
// 		ofs<<"      P(SB1)"; 
// 		ofs<<"      P(SB2)";
// 		ofs<<"      P(SB3)";
// 		ofs<<"      P(SB4)";
// 		ofs<<"      P(SB5)";
// 		ofs<<"       P(U1)";
// 		ofs<<"       P(U2)";
// 		ofs<<"       P(U3)";
// 		ofs<<"       P(U4)";
// 		ofs<<"       P(D5)";
// 		ofs<<endl;
// 		cout<<"Bo when nf==1 \t"<<bo<<endl;
// 	}
	
// 	double  ut  = tac / p_sbt(pyr);
// 	double u20  = tac / ( (p_N(pyr)(3,nage)*exp(-value(M_tot(nyr,3))))* avg_wt(3,nage) );
	
// 	/* Average rate of change in spawning biomass in last 5 years */
// 	double dSb5 = mean(log(p_sbt(pyr-5,pyr)) - log(p_sbt(pyr-6,pyr-1).shift(pyr-5)));
	
// 	ofstream ofs(BaseFileName + ".proj",ios::app);
// 	ofs<< setprecision(4)               <<setw(4) 
// 	   << tac                           <<setw(12)
// 	   << p_sbt(pyr-1)/p_sbt(pyr)       <<setw(12)
// 	   << 0.25*bo/p_sbt(pyr)            <<setw(12)
// 	   << 0.75*bo/p_sbt(pyr)            <<setw(12)
// 	   << 0.40*bmsy/p_sbt(pyr)          <<setw(12)
// 	   << 0.80*bmsy/p_sbt(pyr)          <<setw(12)
// 	   << ut/Umsy                       <<setw(12)
// 	   << ut/(0.5*Umsy)                 <<setw(12)
// 	   << ut/(2./3.*Umsy)               <<setw(12)
// 	   << u20/0.2                       <<setw(12)
// 	   << dSb5+1                        <<setw(12)
// 	   << endl;
// 	// cout<<"Finished projection model"<<endl;
//   }

///
/// \brief Run the managment strategy Evaluation routine
///


FUNCTION void runMSE()
//    cout<<"Top of runMSE"<<endl;//

//	s_iSCAMdata      s_mseData;
//	s_iSCAMvariables s_mseVars;//

//	/* SCENARIO DATA */
//	s_mseData.nStock      = ngroup;
//	s_mseData.nArea       = narea;
//	s_mseData.nSex        = nsex;
//	s_mseData.nSyr        = syr;
//	s_mseData.nNyr        = nyr;
//	s_mseData.nPyr        = nyr+10;
//	s_mseData.nSage       = sage;
//	s_mseData.nNage       = nage;
//	s_mseData.nGear       = ngear;
//	s_mseData.nFleet      = nfleet;
//	s_mseData.nFleetIndex = nFleetIndex;
//	s_mseData.dAllocation = dAllocation;
//	s_mseData.d_linf      = d_linf;
//	s_mseData.d_vonbk     = d_vonbk;
//	s_mseData.d_to        = d_to;
//	s_mseData.d_a         = d_a;
//	s_mseData.d_b         = d_b;
//	s_mseData.d_ah        = d_ah;
//	s_mseData.d_gh        = d_gh;
//	s_mseData.nCtNobs     = nCtNobs;
//	s_mseData.dCatchData  = dCatchData;
//	s_mseData.nIt         = nItNobs;
//	s_mseData.nItNobs     = n_it_nobs;
//	s_mseData.n_survey_type = n_survey_type;
//	s_mseData.dSurveyData = &d3_survey_data;
//	
//	s_mseData.nAgears     = nAgears;
//	s_mseData.nAnobs      = n_A_nobs;
//	s_mseData.nAsage      = n_A_sage;
//	s_mseData.nAnage      = n_A_nage;
//	s_mseData.dA          = &d3_A;
//	s_mseData.nWtNobs     = nWtNobs;
//	s_mseData.d3_wt_avg     = &d3_wt_avg;
//	s_mseData.d3_wt_mat     = &d3_wt_mat;//

//	s_mseData.d_iscamCntrl        = d_iscamCntrl;//

//    //

//    /* SCENARIO PARAMETERS */
//	d3_array d3_selpar(1,ngear,1,jsel_npar,1,isel_npar);
//	d3_array d3_M(1,n_ags,syr,nyr,sage,nage);
//	d3_array d3_S(1,n_ags,syr,nyr,sage,nage);
//	d3_array d3_ft(1,n_ags,1,ngear,syr,nyr);
//	d4_array d4_log_sel(1,ngear,1,n_ags,syr,nyr,sage,nage);
//	for(k=1;k<=ngear;k++)
//	{
//		d3_selpar(k) = value(sel_par(k));
//		d4_log_sel(k) = value(log_sel(k));
//	}
//	for( g = 1; g <= n_ags; g++ )
//	{
//		d3_M(g) = value(M(g));
//		d3_S(g) = value(S(g));
//		d3_ft(g) = value(ft(g));
//	}//

//	s_mseVars.d_log_ro        = value(theta(1));
//	s_mseVars.d_steepness     = value(theta(2));
//	s_mseVars.d_log_m         = value(theta(3));
//	s_mseVars.d_log_rbar      = value(theta(4));
//	s_mseVars.d_log_rinit     = value(theta(5));
//	s_mseVars.d_rho           = value(theta(6));
//	s_mseVars.d_varphi        = value(theta(7));
//	s_mseVars.dLog_M_devs     = value(log_m_devs);
//	s_mseVars.dLog_Rbar_devs  = value(log_rec_devs);
//	s_mseVars.dLog_Rinit_devs = value(init_log_rec_devs);
//	s_mseVars.nSel_type       = isel_type;
//	s_mseVars.nSel_block      = sel_blocks;
//	s_mseVars.dSelPars        = &d3_selpar;
//	s_mseVars.d4_log_sel      = &d4_log_sel;
//	s_mseVars.d3_Ft           = &d3_ft;
//	s_mseVars.d3_Mt			  = &d3_M;
//	s_mseVars.d3_St           = &d3_S;//
//

//	// Instantiate the Operating Model Class
//    //OperatingModel om(s_mseData,s_mseVars);
//    cout<<"This is red leader, Im going in"<<endl;
//    OperatingModel om(s_mseData,s_mseVars,argc,argv);
//    cout<<"Use the force Luke"<<endl;
//    // Methods for the class om.
//    om.runScenario(rseed);//
//
//
//
//


TOP_OF_MAIN_SECTION
	time(&start);
	arrmblsize = 50000000;
	gradient_structure::set_GRADSTACK_BUFFER_SIZE(1.e7);
	gradient_structure::set_CMPDIF_BUFFER_SIZE(1.e7);
	gradient_structure::set_MAX_NVAR_OFFSET(5000);
	gradient_structure::set_NUM_DEPENDENT_VARIABLES(5000);


GLOBALS_SECTION
	/**
	\def REPORT(object)
	Prints name and value of \a object on ADMB report %ofstream file.
	*/
	#undef REPORT
	#define REPORT(object) report << #object "\n" << object << endl;
    
	#undef COUT
	#define COUT(object) cout << #object "\n" << object <<endl;

	#undef TINY
	#define TINY 1.e-08

	#undef NA
	#define NA -99.0

	#include <admodel.h>
	#include <time.h>
	#include <string.h>
	#include "lib/msy.h"
	#include "lib/msy.hpp"
	#include "lib/baranov.h"
  #include "lib/LogisticNormal.h"
	#include "Selex.h"
	#include "lib/msy.cpp"
	#include "lib/baranov.cpp"
	#include "lib/LogisticNormal.cpp"
  #include "lib/LogisticStudentT.cpp"
	//#include "OpMod.h"

	ivector getIndex(const dvector& a, const dvector& b)
	{
		int i,j,n;
		n = 0;
		j = 1;
		for( i = a.indexmin(); i <= a.indexmax(); i++ )
		{
			// cout<<"Luke I am your father"<<endl;
			// cout<<i<<endl;
			// exit(1);
			 if(b(i) != NA) n++;
		}
		ivector tmp(1,n);
		for( i = a.indexmin(); i <= a.indexmax(); i++ )
		{
			if(b(i) != NA )
			{
				tmp(j++) = a(i);
			}
		}
		
		return(tmp);
	}

	void readMseInputs()
	  {
	  	cout<<"yep this worked"<<endl;
	  }

	time_t start,finish;
	long hour,minute,second;
	double elapsed_time;
	bool mcmcPhase = 0;
	bool mcmcEvalPhase = 0;
	
	adstring BaseFileName;
	adstring ReportFileName;
	adstring NewFileName;

	adstring stripExtension(adstring fileName)
	{
		/*
		This function strips the file extension
		from the fileName argument and returns
		the file name without the extension.
		*/
		const int length = fileName.size();
		for (int i=length; i>=0; --i)
		{
			if (fileName(i)=='.')
			{
				return fileName(1,i-1);
			}
		}
		return fileName;
	}
	
	

	// class selex_vector
	// {
	// 	private:
	// 		int m_length;
			

	// 	public:

	// 	selex_vector()
	// 	{
	// 		m_length = 0;
			
	// 	}

	// 	~selex_vector()
	// 	{
			
	// 	}

		
	// };


	
	// #ifdef __GNUDOS__
	//   #include <gccmanip.h>
	// #endif
	// Variables to store results from DIC calculations.
	double dicNoPar = 0;
	double dicValue = 0;




// 	void function_minimizer::mcmc_eval(void)
// 	{
// 		// |---------------------------------------------------------------------------|
// 		// | Added DIC calculation.  Martell, Jan 29, 2013                             |
// 		// |---------------------------------------------------------------------------|
// 		// | DIC = pd + dbar
// 		// | pd  = dbar - dtheta  (Effective number of parameters)
// 		// | dbar   = expectation of the likelihood function (average f)
// 		// | dtheta = expectation of the parameter sample (average y) 

// 	  gradient_structure::set_NO_DERIVATIVES();
// 	  initial_params::current_phase=initial_params::max_number_phases;
// 	  uistream * pifs_psave = NULL;

// 	#if defined(USE_LAPLACE)
// 	#endif

// 	#if defined(USE_LAPLACE)
// 	    initial_params::set_active_random_effects();
// 	    int nvar1=initial_params::nvarcalc(); 
// 	#else
// 	  int nvar1=initial_params::nvarcalc(); // get the number of active parameters
// 	#endif
// 	  int nvar;
	  
// 	  pifs_psave= new
// 	    uistream((char*)(ad_comm::adprogram_name + adstring(".psv")));
// 	  if (!pifs_psave || !(*pifs_psave))
// 	  {
// 	    cerr << "Error opening file "
// 	            << (char*)(ad_comm::adprogram_name + adstring(".psv"))
// 	       << endl;
// 	    if (pifs_psave)
// 	    {
// 	      delete pifs_psave;
// 	      pifs_psave=NULL;
// 	      return;
// 	    }
// 	  }
// 	  else
// 	  {     
// 	    (*pifs_psave) >> nvar;
// 	    if (nvar!=nvar1)
// 	    {
// 	      cout << "Incorrect value for nvar in file "
// 	           << "should be " << nvar1 << " but read " << nvar << endl;
// 	      if (pifs_psave)
// 	      {
// 	        delete pifs_psave;
// 	        pifs_psave=NULL;
// 	      }
// 	      return;
// 	    }
// 	  }
	  
// 	  int nsamp = 0;
// 	  double sumll = 0;
// 	  independent_variables y(1,nvar);
// 	  independent_variables sumy(1,nvar);

// 	  do
// 	  {
// 	    if (pifs_psave->eof())
// 	    {
// 	      break;
// 	    }
// 	    else
// 	    {
// 	      (*pifs_psave) >> y;
// 	      sumy = sumy + y;
// 	      if (pifs_psave->eof())
// 	      {
// 	      	double dbar = sumll/nsamp;
// 	      	int ii=1;
// 	      	y = sumy/nsamp;
// 	      	initial_params::restore_all_values(y,ii);
// 	        initial_params::xinit(y);   
// 	        double dtheta = 2.0 * get_monte_carlo_value(nvar,y);
// 	        double pd     = dbar - dtheta;
// 	        double dic    = pd + dbar;
// 	        dicValue      = dic;
// 	        dicNoPar      = pd;

// 	        cout<<"Number of posterior samples    = "<<nsamp    <<endl;
// 	        cout<<"Expectation of log-likelihood  = "<<dbar     <<endl;
// 	        cout<<"Expectation of theta           = "<<dtheta   <<endl;
// 	        cout<<"Number of estimated parameters = "<<nvar1    <<endl;
// 		    cout<<"Effective number of parameters = "<<dicNoPar <<endl;
// 		    cout<<"DIC                            = "<<dicValue <<endl;
// 	        break;
// 	      }
// 	      int ii=1;
// 	      initial_params::restore_all_values(y,ii);
// 	      initial_params::xinit(y);   
// 	      double ll = 2.0 * get_monte_carlo_value(nvar,y);
// 	      sumll    += ll;
// 	      nsamp++;
// 	      // cout<<sumy(1,3)/nsamp<<" "<<get_monte_carlo_value(nvar,y)<<endl;
// 	    }
// 	  }
// 	  while(1);
// 	  if (pifs_psave)
// 	  {
// 	    delete pifs_psave;
// 	    pifs_psave=NULL;
// 	  }
// 	  return;
// 	}
	
	
FINAL_SECTION
	cout<<"Here I am "<<endl;
	time(&finish);
	elapsed_time=difftime(finish,start);
	hour=long(elapsed_time)/3600;
	minute=long(elapsed_time)%3600/60;
	second=(long(elapsed_time)%3600)%60;
	cout<<endl<<endl<<"*******************************************"<<endl;
	cout<<"--Start time: "<<ctime(&start)<<endl;
	cout<<"--Finish time: "<<ctime(&finish)<<endl;
	cout<<"--Runtime: ";
	cout<<hour<<" hours, "<<minute<<" minutes, "<<second<<" seconds"<<endl;
	cout<<"--Number of function evaluations: "<<nf<<endl;
	cout<<"--Results are saved with the base name:\n"<<"\t"<<BaseFileName<<endl;
	cout<<"*******************************************"<<endl;

		

	if(mseFlag) runMSE();
	cout<<"End of class testing"<<endl;


	//Make copies of the report file using the ReportFileName
	//to ensure the results are saved to the same directory 
	//that the data file is in. This should probably go in the 
	//FINAL_SECTION
	
	//CHANGED only copy over the mcmc files if in mceval_phase()
	
	#if defined __APPLE__ || defined __linux
	if(last_phase() && !retro_yrs)
	{
		adstring bscmd = "cp iscam.rep " +ReportFileName;
		system(bscmd);
		
		bscmd = "cp iscam.par " + BaseFileName + ".par";
		system(bscmd); 
		
		bscmd = "cp iscam.std " + BaseFileName + ".std";
		system(bscmd);
		
		bscmd = "cp iscam.cor " + BaseFileName + ".cor";
		system(bscmd);
		
		if( SimFlag )
		{
			bscmd = "cp iscam.sim " + BaseFileName + ".sim";
			system(bscmd);
		}

		if( mcmcPhase )
		{
			bscmd = "cp iscam.psv " + BaseFileName + ".psv";
			system(bscmd);
			
			cout<<"Copied binary posterior sample values"<<endl;
		}
		
		if( mcmcEvalPhase )
		{		
			bscmd = "cp iscam.mcmc " + BaseFileName + ".mcmc";
			system(bscmd);
		
			bscmd = "cp sbt.mcmc " + BaseFileName + ".mcst";
			system(bscmd);
		
			bscmd = "cp rt.mcmc " + BaseFileName + ".mcrt";
			system(bscmd);
			
			ofstream mcofs(ReportFileName,ios::app);
			mcofs<<"ENpar\n"<<dicNoPar<<endl;
			mcofs<<"DIC\n"<<dicValue<<endl;
			mcofs.close();
			cout<<"Copied MCMC Files"<<endl;
		}
	}

	if( last_phase() && retro_yrs )
	{
		//copy report file with .ret# extension for retrospective analysis
		adstring bscmd = "cp iscam.rep " + BaseFileName + ".ret" + str(retro_yrs);
		system(bscmd);
	}
	#endif

	#if defined _WIN32 || defined _WIN64
	if(last_phase() && !retro_yrs)
	{
		adstring bscmd = "copy iscam.rep " +ReportFileName;
		system(bscmd);
		
		bscmd = "copy iscam.par " + BaseFileName + ".par";
		system(bscmd); 
		
		bscmd = "copy iscam.std " + BaseFileName + ".std";
		system(bscmd);
		
		bscmd = "copy iscam.cor " + BaseFileName + ".cor";
		system(bscmd);
		
		if( mcmcPhase )
		{
			bscmd = "copy iscam.psv " + BaseFileName + ".psv";
			system(bscmd);
			
			cout<<"Copied binary posterior sample values"<<endl;
		}
		
		if( mcmcEvalPhase )
		{		
			bscmd = "copy iscam.mcmc " + BaseFileName + ".mcmc";
			system(bscmd);
		
			bscmd = "copy sbt.mcmc " + BaseFileName + ".mcst";
			system(bscmd);
		
			bscmd = "copy rt.mcmc " + BaseFileName + ".mcrt";
			system(bscmd);
		
			cout<<"Copied MCMC Files"<<endl;
		}
	}

	if( last_phase() && retro_yrs )
	{
		//copy report file with .ret# extension for retrospective analysis
		adstring bscmd = "copy iscam.rep " + BaseFileName + ".ret" + str(retro_yrs);
		system(bscmd);
	}
	#endif

<|MERGE_RESOLUTION|>--- conflicted
+++ resolved
@@ -707,13 +707,7 @@
 			}
 			else if( !h ) 
 			{
-<<<<<<< HEAD
-					cout<<h<<endl;
-
-=======
 					//cout<<h<<endl;
-				
->>>>>>> 3b76892a
 				for(int h=1;h<=nsex;h++)
 				{
 					ig                   = pntr_ags(f,g,h);
