--- conflicted
+++ resolved
@@ -5238,19 +5238,13 @@
 	#include <admodel.h>
 	#include <time.h>
 	#include <string.h>
-<<<<<<< HEAD
-//	#include "lib/msy.h"
 	#include "lib/msy.cpp"
-//	#include "lib/baranov.h"
 	#include "lib/baranov.cpp"
-//	#include "lib/LogisticNormal.h"
 	#include "lib/LogisticNormal.cpp"
-=======
 	#include "lib/msy.h"
 	#include "lib/msy.hpp"
 	#include "lib/baranov.h"
 	#include "lib/LogisticNormal.h"
->>>>>>> 18b4eb66
 	#include "Selex.h"
 
 	//#include "OpMod.h"
