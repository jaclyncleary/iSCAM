/// @file iscam.tpl
/// @author Steve Martell, IPHC

///
/// \def REPORT(object)
/// \brief Prints name and value of \a object on ADMB report %ofstream file.
///

///
/// \def COUT(object)
/// \brief Screen dump using cout<<"object\n"<<object<<endl;
///

///
/// \def TINY
/// \brief A small number (1.e-08)`
///

// ----------------------------------------------------------------------------- //
//         integrated Statistical Catch Age Model (iSCAM)                        //
//                                                                               //
//                           VERSION 1.1                                         //
//               Tue Jul 19 22:23:58 PDT 2011                                    //
//                                                                               //
//                                                                               //
//           Created by Steven Martell on 2010-04-09                             //
//           Copyright (c) 2010. All rights reserved.                            //
//                                                                               //
// AUTHORS: SJDM Steven Martell                                                  //
//                                                                               //
// CONVENTIONS: Formatting conventions are based on the The                      //
//               Elements of C++ Style (Misfeldt et al. 2004)                    //
//                                                                               //
// NAMING CONVENTIONS:                                                           //
//             Macros       -> UPPERCASE                                         //
//             Constants    -> UpperCamelCase                                    //
//             Functions    -> lowerCamelCase                                    //
//             Variables    -> lowercase                                         //
//                                                                               //
// CHANGED add option for using empirical weight-at-age data                     //
// TODO:   ? add gtg options for length based fisheries                          //
// CHANGED add time varying natural mortality rate with splines                  //
// TODO:   ? add cubic spline interpolation for time varying M                   //
// CHANGED  Fix the type 6 selectivity implementation. not working.              //
// TODO:  fix cubic spline selectivity for only years when data avail            //
// CHANGED: fixed a bug in the simulation model log_ft_pars goes out             //
//        of bounds.                                                             //
// TODO: write a projection routine and verify equilibrium calcs                 //
// TODO: add DIC calculation for MCMC routines (in -mcveal phase)                //
// CHANGED: add SOK fishery a) egg fishing mort 2) bycatch for closed ponds      //
//                                                                               //
// TODO: correct the likelihood function as per Roberto's email. See Schnute     //
//       and Richards (1995) paper. Table 4 when 0<rho<1                         //
//                                                                               //
// TODO: Check the recruitment autocorrelation residuals & likelihood.           //
//                                                                               //
//                                                                               //
// ----------------------------------------------------------------------------- //
//-- CHANGE LOG:                                                               --//
//--  Nov 30, 2010 -modified survey biomass by the fraction of total           --//
//--                mortality that occurred during the time of the             --//
//--                survey. User specifies this fraction (0-1) in the          --//
//--                data file as the last column of the relative               --//
//--                abundance index.                                           --//
//--                                                                           --//
//--  Dec 6, 2010 -modified the code to allow for empiracle weight-            --//
//--               at-age data to be used.                                     --//
//--              -rescaled catch and relative abundance /1000, this           --//
//--               should be done in the data file and not here.               --//
//--                                                                           --//
//--  Dec 20, 2010-added prior to survey q's in control file                   --//
//--                                                                           --//
//--  Dec 24, 2010-added random walk for natural mortality.                    --//
//--                                                                           --//
//--  Jan 23, 2011-in Penticton Hospital with my mom in ICU, adopting          --//
//--               the naming conventions in The Elements of C++               --//
//--               style to keep my mind busy.                                 --//
//--                                                                           --//
//-- May 5, 2011- added logistic selectcitivty as a fucntion of                --//
//--              mean body weight.  3 parameter logistic.                     --//
//--              NOT WORKING YET                                              --//
//--                                                                           --//
//-- May 6, 2011- added pre-processor commands to determin PLATFORM            --//
//--              either "Windows" or "Linux"                                  --//
//--            - change April 10, 2013 to #if defined _WIN32 etc.             --//
//--                                                                           --//
//--                                                                           --//
//-- use -mcmult 1.5 for MCMC with log_m_nodes with SOG herrning               --//
//--                                                                           --//
//--                                                                           --//
//-- Dec 11, 2011- added halibut branch to local git repository aim is to      --//
//--               add gender dimension and stock dimension.                   --//
//--               This was created on the "twosex" branch in git merged       --//
//--                                                                           --//
//-- Dec 30, 2011- working on length-based selectivity for halibut.            --//
//--                                                                           --//
//-- Jan 5, 2012 - adding spawn on kelp fishery as catch_type ivector          --//
//--             - modified the following routines:                            --//
//--             - calcCatchAtAge                                              --//
//--             - calcTotalMortality                                          --//
//--                                                                           --//
//-- Oct 31,2012 - added penalty to time-varying changes in selex for          --//
//--             - isel_type 4 and 5 cases in the objective function.          --//
//--             - Requires and additional input in the control file.          --//
//--                                                                           --//
//--                                                                           --//
//--                                                                           --//
//-- TODO: add catch_type to equilibrium calculations for reference points     --//
//--                                                                           --//
//-- Feb 18, 2013 - Need to redesign the simulation selectivities.             --//
//--              - Should probably use a separate simulation control file.    --//
//--                                                                           --//
//-- April 16, - Created new IPHC branch for developing sex/area/group         --//
//--           - INDEXS:                                                       --//
//--             area     f                                                    --//
//--             group    g                                                    --//
//--             sex      h                                                    --//
//--             year     i                                                    --//
//--             age      j                                                    --//
//--             gear     k                                                    --//
//--                                                                           --//
//--  ToDo: add mirror selectivity option so one fishery can assume the same   --//
//--        Selectivity value as another fishery with informative data.        --//
//--                                                                           --//
//--                                                                           --//
//--                                                                           --//
//--                                                                           --//
// ----------------------------------------------------------------------------- //



DATA_SECTION
	// |---------------------------------------------------------------------------------|
	// | STRINGS FOR INPUT FILES                                                         |
	// |---------------------------------------------------------------------------------|
	/// | DataFile.dat           : data to condition the assessment model on     
	init_adstring DataFile;      ///< String for the input datafile name.
	/// | ControlFile.ctl        : controls for phases, selectivity options 
	init_adstring ControlFile;	 ///< String for the control file.
	/// | ProjectFileControl.pfc : used for stock projections under TAC
	init_adstring ProjectFileControl;  ///< String for the projection file.
	/// | BaseFileName           : file prefix used for all iSCAM model output
	!! BaseFileName = stripExtension(ControlFile);  ///< BaseName given by the control file
	/// | ReportFileName         : file name to copy report file to.
	!! ReportFileName = BaseFileName + adstring(".rep");
	!! cout<<BaseFileName<<endl;
	
	
	// |---------------------------------------------------------------------------------|
	// | READ IN PROJECTION FILE CONTROLS                                         
	// |---------------------------------------------------------------------------------|
	// | n_tac    : length of catch vector for decision table catch stream.
	// | tac      : vector of total catch values to be used in the decision table.
	// | pf_cntrl : vector of controls for the projections.
	// | Documentation for projection control file pf_cntrl
	// | 1) start year for m_bar calculation
	// | 2)   end year for m_bar calculation
	// | 3) start year for average fecundity/weight-at-age
	// | 4)   end year for average fecundity/weight-at-age
	// | 5) start year for recruitment period (not implemented yet)
	// | 6)   end year for recruitment period (not implemented yet)
	// |
	!! ad_comm::change_datafile_name(ProjectFileControl);
	/// | Number of catch options to explore in the decision table.
	init_int n_tac; ///< Number of catch options to explore in the decision table.
					///<
	!! COUT(n_tac);
	/// | Vector of catch options.
	init_vector tac(1,n_tac);
	init_int n_pfcntrl;
	init_vector pf_cntrl(1,n_pfcntrl);

	//init_vector mse_cntrl(1,1);

	init_int eof_pf;
	LOC_CALCS
		if(eof_pf!=-999)
		{
			cout<<"Error reading projection file."<<endl;
			cout<<"Last integer read is "<<eof_pf<<endl;
			cout<<"The file should end with -999.\n Aborting!"<<endl;
			exit(1);
		}
	END_CALCS
	
	
	// |---------------------------------------------------------------------------------|
	// | COMMAND LINE ARGUMENTS FOR SIMULATION & RETROSPECTIVE ANALYSIS
	// |---------------------------------------------------------------------------------|
	// | SimFlag    : if user specifies -sim, then turn SimFlag on.
	// | retro_yrs  : number of terminal years to remove.
	
	int SimFlag;  ///< Flag for simulation mode
	int mseFlag;  ///< Flag for management strategy evaluation mode
	int rseed;    ///< Random number seed for simulated data.
	int retro_yrs;///< Number of years to look back from terminal year.
	int NewFiles;
	int testMSY;
	LOC_CALCS
		SimFlag=0;
		rseed=999;
		int on,opt;
		//the following line checks for the "-SimFlag" command line option
		//if it exists the if statement retrieves the random number seed
		//that is required for the simulation model
		if((on=option_match(ad_comm::argc,ad_comm::argv,"-sim",opt))>-1)
		{
			SimFlag = 1;
			rseed   = atoi(ad_comm::argv[on+1]);
		}
		
		// Catarina implementing a new command for generating new data control and pfc file
		// for a new project.
		NewFiles = 0;
		if((on=option_match(ad_comm::argc,ad_comm::argv,"-new",opt))>-1)
		{
			NewFiles = 1;
			NewFileName = ad_comm::argv[on+1];
		}


		// command line option for retrospective analysis. "-retro retro_yrs"
		retro_yrs=0;
		if((on=option_match(ad_comm::argc,ad_comm::argv,"-retro",opt))>-1)
		{
			retro_yrs = atoi(ad_comm::argv[on+1]);
			cout<<"|____________________________________________________|\n";
			cout<<"| Implementing Retrospective analysis                |\n";
			cout<<"|____________________________________________________|\n";
			cout<<"| Number of retrospective years = "<<retro_yrs<<endl;
		}

		// Management strategy evaluation.
		mseFlag = 0;
		if((on=option_match(ad_comm::argc,ad_comm::argv,"-mse",opt))>-1)
		{
			mseFlag = 1;
			rseed   = atoi(ad_comm::argv[on+1]);
			cout<<"|_________________________________________________|\n";
			cout<<"|Implementing Management Strategy Evaluation      |\n";
			cout<<"|_________________________________________________|\n";
		}

		// Test MSY
		testMSY = 0;
		if((on=option_match(ad_comm::argc,ad_comm::argv,"-msy",opt))>-1)
		{
			cout<<"Testing MSY calculations with Spreadsheet MSF.xlsx"<<endl;
			testMSY = 1;
			
		}

	END_CALCS


	// |---------------------------------------------------------------------------------|
	// | MODEL DATA FROM DATA FILE
	// |---------------------------------------------------------------------------------|
	// |
	!! ad_comm::change_datafile_name(DataFile);

	// |---------------------------------------------------------------------------------|
	// | MODEL DIMENSIONS
	// |---------------------------------------------------------------------------------|
	// |
	// | area   f
	// | group  g
	// | sex    h
	// | year   i
	// | age    j
	// | gear   k  - number of gears with unique selectivity
	int f;
	int g; 
	int h;
	int i;
	int j;
	int k;

	init_int narea;			
	init_int ngroup;			
	init_int nsex;			
	init_int syr;			
	init_int nyr;				
	init_int sage;			
	init_int nage;			
	init_int ngear;				
	vector age(sage,nage);			

	// |---------------------------------------------------------------------------------|
	// | LINKS TO MANAGE ARRAY INDEXING
	// |---------------------------------------------------------------------------------|
	// | - n_ags: total number of areas * groups * sex
	// | - n_ag:  total number of areas * groups
	// | - n_gs:  total number of groups * sex
	// | - n_area:  vector of indexes for area for each sex & group combination.
	// | - n_group: vector of indexes for stock for each sex & area combination.
	// | - n_sex:   vector of indexes for sex foe each area & group combination.
	// | - pntr_ag: matrix of indices for area and group.
	// | - pntr_gs: matrix of indices for group and sex.
	// | - pntr_ags: d3_array of indices for area group sex.
	// |	
	int n_ags;
	!! n_ags = narea * ngroup * nsex;
	int n_ag;
	!! n_ag  = narea * ngroup;
	int n_gs;
	!! n_gs  = ngroup * nsex;
	ivector   n_area(1,n_ags);
	ivector  n_group(1,n_ags);
	ivector    n_sex(1,n_ags);
	imatrix  pntr_ag(1,narea,1,ngroup);
	imatrix  pntr_gs(1,ngroup,1,nsex);
	3darray pntr_ags(1,narea,1,ngroup,1,nsex);
	
	
	
	LOC_CALCS
		age.fill_seqadd(sage,1);
		int ig,ih,is;
		ig = 0;
		ih = 0;
		is = 0;
		for(f=1; f<=narea; f++)
		{
			for(g=1; g<=ngroup; g++)
			{
				ih ++;
				pntr_ag(f,g) = ih;
				for(h=1;h<=nsex;h++)
				{
					ig ++;
					n_area(ig)  = f;
					n_group(ig) = g;
					n_sex(ig)   = h;
					pntr_ags(f,g,h) = ig;
					if(f==1)
					{
						is ++;
						pntr_gs(g,h) = is;
					}
				}
			}
		}
		cout<<"| ----------------------- |"<<endl;
		cout<<"| MODEL DIMENSION         |"<<endl;
		cout<<"| ----------------------- |"<<endl;
		cout<<"| narea  \t"<<narea<<endl;
		cout<<"| ngroup \t"<<ngroup<<endl;
		cout<<"| nsex   \t"<<nsex<<endl;
		cout<<"| syr    \t"<<syr<<endl;
		cout<<"| nyr    \t"<<nyr<<endl;
		cout<<"| sage   \t"<<sage<<endl;
		cout<<"| nage   \t"<<nage<<endl;
		cout<<"| ngear  \t"<<ngear<<endl;
		cout<<"| n_area \t"<<n_area<<endl;
		cout<<"| n_group\t"<<n_group<<endl;
		cout<<"| n_sex  \t"<<n_sex<<endl;
		cout<<"| pntr_ag\n"<<pntr_ag<<endl;
		cout<<"| pntr_gs\n"<<pntr_gs<<endl;
		cout<<"| pntr_ags\n"<<pntr_ags(1)<<endl;
		cout<<"| ----------------------- |\n"<<endl;
		
		
		/* Check for dimension errors in projection control file. */
		if(pf_cntrl(1)<syr || pf_cntrl(3)<syr || pf_cntrl(5)<syr )
		{
			cout<<"ERROR: start year in projection file control is less than initial model year."<<endl;
			exit(1);
		}
		if(pf_cntrl(2)>nyr || pf_cntrl(4)>nyr || pf_cntrl(6)>nyr )
		{
			cout<<"ERROR: last year in projection file control is greater than last model year."<<endl;
			exit(1);
		}
	END_CALCS
	
	
	// |---------------------------------------------------------------------------------|
	// | Allocation for each gear in (ngear), use 0 for survey gears.
	// |---------------------------------------------------------------------------------|
	// | fsh_flag is used to determine which fleets should be in MSY-based referecen points
	// | If dAllocation >0 then set fish flag =1 else 0
	// | nfleet is the number of non-survey gear fleet with dAllocations > 0
	// |

	int nfleet;
	init_vector dAllocation(1,ngear);
	
	//init_ivector catch_sex_composition(1,ngear); 
	//init_ivector catch_type(1,ngear);

	ivector fsh_flag(1,ngear);
	LOC_CALCS
		dAllocation = dAllocation/sum(dAllocation);
		for(k=1;k<=ngear;k++)
		{
			if(dAllocation(k)>0)
				fsh_flag(k)=1;
			else
				fsh_flag(k)=0;
		}
		nfleet = sum(fsh_flag);
	END_CALCS
	
	ivector nFleetIndex(1,nfleet);
	LOC_CALCS
		j = 1;
		for(k=1; k<=ngear;k++)
		{
			if(fsh_flag(k)) nFleetIndex(j++) = k;
		}
		// cout<<"nFleetIndex index\t"<<nFleetIndex<<endl;
	END_CALCS
	
	
	// |---------------------------------------------------------------------------------|
	// | Growth and maturity parameters
	// |---------------------------------------------------------------------------------|
	// | n_ags -> number of areas * groups * sex
	// |

	init_vector  d_linf(1,n_ags);
	init_vector d_vonbk(1,n_ags);
	init_vector    d_to(1,n_ags);
	init_vector     d_a(1,n_ags);
	init_vector     d_b(1,n_ags);
	init_vector    d_ah(1,n_ags);
	init_vector    d_gh(1,n_ags);
	init_int 		n_MAT;
	int t1;
	int t2;
	LOC_CALCS
		if(n_MAT)
		{
			t1 = sage;
			t2 = nage;
		}
		else
		{
			t1 = 0;
			t2 = 0;
		}
	END_CALCS 
	!! COUT(n_MAT);
	!! COUT(t1);
	!! COUT(t2);
	init_vector 	d_maturityVector(t1,t2);
	!! COUT(d_maturityVector);

	matrix la(1,n_ags,sage,nage);		//length-at-age
	matrix wa(1,n_ags,sage,nage);		//weight-at-age
	matrix ma(1,n_ags,sage,nage);		//maturity-at-age
	LOC_CALCS
		cout<<setw(8)<<setprecision(4)<<endl;
	  	cout<<"| ----------------------- |"<<endl;
		cout<<"| GROWTH PARAMETERS       |"<<endl;
		cout<<"| ----------------------- |"<<endl;
		cout<<"| d_linf  \t"<<d_linf<<endl;
	  	cout<<"| d_vonbk \t"<<d_vonbk<<endl;
	  	cout<<"| d_to    \t"<<d_to<<endl;
	  	cout<<"| d_a     \t"<<d_a<<endl;
	  	cout<<"| d_b     \t"<<d_b<<endl;
	  	cout<<"| d_ah    \t"<<d_ah<<endl;
	  	cout<<"| d_gh    \t"<<d_gh<<endl;
	  	cout<<"| ----------------------- |\n"<<endl;

	  	// length & weight-at-age based on input growth pars
	  	ma.initialize();
	  	for(ig=1;ig<=n_ags;ig++)
	  	{
	  		la(ig) = d_linf(ig)*(1. - exp(-d_vonbk(ig)*(age-d_to(ig))));
	  		wa(ig) = d_a(ig) * pow(la(ig),d_b(ig));
	  		h = n_sex(ig);
	  		if(n_MAT==0)
	  		{
	  			ma(ig) = plogis(age,d_ah(ig),d_gh(ig));
	  		}
	  		else if( n_MAT>0 && h !=2 )
	  		{
	  			ma(ig) = d_maturityVector;
	  		}
	  	}
	END_CALCS
	
	// |---------------------------------------------------------------------------------|
	// | Historical removal
	// |---------------------------------------------------------------------------------|
	// | - Total catch in weight (type=1), numbers (type=2), or roe (type=3).
	// | - dCatchData matrix cols: (year gear area group sex type value).
	// | - If total catch is asexual (sex=0), pool predicted catch from nsex groups.
	// | - ft_count    -> Number of estimated fishing mortality rate parameters.
	// | - d3_Ct -> An array of observed catch in group(ig) year (row) by gear (col)
	// | - [?] - TODO: fix special case where nsex==2 and catch sex = 0 in catch array.
	init_int nCtNobs;
	!! COUT(nCtNobs)
	init_matrix dCatchData(1,nCtNobs,1,7);
	3darray d3_Ct(1,n_ags,syr,nyr,1,ngear);

	int ft_count;
 	

	LOC_CALCS
		ft_count = nCtNobs;
		cout<<"| ----------------------- |"<<endl;
		cout<<"| HEAD(dCatchData)        |"<<endl;
		cout<<"| ----------------------- |"<<endl;
		cout<<dCatchData.sub(1,3)<<endl;
		cout<<"| ----------------------- |\n"<<endl;
		cout<<"| ----------------------- |"<<endl;
		cout<<"| TAIL(dCatchData)        |"<<endl;
		cout<<"| ----------------------- |"<<endl;
		cout<<dCatchData.sub(nCtNobs-3,nCtNobs)<<endl;
		cout<<"| ----------------------- |\n"<<endl;
		d3_Ct.initialize();
		
		for(int ii=1;ii<=nCtNobs;ii++)
		{
			i = dCatchData(ii)(1);
			k = dCatchData(ii)(2);
			f = dCatchData(ii)(3);
			g = dCatchData(ii)(4);
			h = dCatchData(ii)(5);
			if( h==0 )
			{
				for(h=1;h<=nsex;h++)
				{
					ig = pntr_ags(f,g,h);
					d3_Ct(ig)(i)(k) = 1./nsex*dCatchData(ii)(7);
				}
			}
			else
			{
				ig = pntr_ags(f,g,h);
				d3_Ct(ig)(i)(k) = dCatchData(ii)(7);
			} 
			//if(verbose)  cout<<"Ok after reading catch data"<<ii<<" "<<ig <<" "<<n_ags<<endl;
		}
	END_CALCS
	



	// |---------------------------------------------------------------------------------|
	// | RELATIVE ABUNDANCE INDICIES (ragged array)
	// |---------------------------------------------------------------------------------|
	// | nItNobs     = number of independent surveys
	// | n_it_nobs   = number of survey observations
	// | n_survey_type = 1: survey is proportional to vulnerable numbers
	// | n_survey_type = 2: survey is proportional to vulnerable biomass
	// | n_survey_type = 3: survey is proportional to vulnerable spawning biomass
	// | d3_survey_data: (iyr index(it) gear area group sex wt timing)
	// | it_wt       = relative weights for each relative abundance normalized to have a
	// |               mean = 1 so rho = sig2/(sig^2+tau2) holds true in variance pars.
	// |

	init_int nItNobs;
	ivector        nSurveyIndex(1,nItNobs);
	init_ivector      n_it_nobs(1,nItNobs);
	init_ivector  n_survey_type(1,nItNobs);
	init_3darray d3_survey_data(1,nItNobs,1,n_it_nobs,1,8);
	matrix                it_wt(1,nItNobs,1,n_it_nobs);

// 	!! cout<<"Number of surveys "<<nItNobs<<endl;
	LOC_CALCS
		cout<<"| ----------------------- |"<<endl;
		cout<<"| TAIL(d3_survey_data)       |"<<endl;
		cout<<"| ----------------------- |"<<endl;
		cout<<d3_survey_data(nItNobs).sub(n_it_nobs(nItNobs)-3,n_it_nobs(nItNobs))<<endl;
		cout<<"| ----------------------- |\n"<<endl;
		for(k=1;k<=nItNobs;k++)
		{
			it_wt(k) = column(d3_survey_data(k),7) + 1.e-30;
			nSurveyIndex(k) = d3_survey_data(k)(1,3);
		}
		double tmp_mu = mean(it_wt);
		for(k=1;k<=nItNobs;k++)
		{
			it_wt(k) = it_wt(k)/tmp_mu;
		}
	END_CALCS

	// |---------------------------------------------------------------------------------|
	// | AGE COMPOSITION DATA (ragged object)
	// |---------------------------------------------------------------------------------|
	// | - nAgears    -> number of age-composition matrixes, one for each gear.
	// | - n_A_nobs   -> ivector for number of rows in age composition (A) matrix
	// | n_A_sage     -> imatrix for starting age in each row
	// | n_A_nage	  -> imatrix for plus group age in each row
	// | inp_nscaler  -> effective sample size for iterative re-weighting in multinomial.
	// | icol_A       -> number of columns for each row in A.
	// | A            -> array of data (year,gear,area,group,sex|Data...)
	// | d3_A_obs     -> array of catch-age data only.
	// |
	init_int nAgears
	init_ivector n_A_nobs(1,nAgears);
	init_ivector n_A_sage(1,nAgears);
	init_ivector n_A_nage(1,nAgears);
	init_vector  inp_nscaler(1,nAgears);
  // The 5 in the next command is to remove the first 5 columns
  // from the age comp 'data' because they are not the actual ages,
  // but the header data.
	init_3darray d3_A(1,nAgears,1,n_A_nobs,n_A_sage-5,n_A_nage);
	3darray d3_A_obs(1,nAgears,1,n_A_nobs,n_A_sage,n_A_nage);
	LOC_CALCS
		if( n_A_nobs(nAgears) > 0 )
			{
			cout<<"| ----------------------- |"<<endl;
			cout<<"| TAIL(A)       |"<<endl;
			cout<<"| ----------------------- |"<<endl;
			cout<<setw(4)<<d3_A(nAgears).sub(n_A_nobs(nAgears)-2,n_A_nobs(nAgears))<<endl;
			cout<<"| ----------------------- |\n"<<endl;
			for(k=1;k<=nAgears;k++)
			{
				dmatrix tmp = trans(trans(d3_A(k)).sub(n_A_sage(k),n_A_nage(k)));
				if(inp_nscaler(k) > 0)
				{
					for( i = 1; i <= n_A_nobs(k); i++ )
					{
						 tmp(i) = tmp(i)/sum(tmp(i)) * inp_nscaler(k);
					}
				}
				d3_A_obs(k) = tmp;
				//d3_A_obs(k) = trans(trans(d3_A(k)).sub(n_A_sage(k),n_A_nage(k)));
			}
		}
		else
		{
			cout<<"| ----------------------- |"<<endl;
			cout<<"| NO AGE DATA"<<endl;
			cout<<"| ----------------------- |"<<endl;
		}
	END_CALCS

	// |---------------------------------------------------------------------------------|
	// | EMPIRICAL WEIGHT_AT_AGE DATA
	// |---------------------------------------------------------------------------------|
	// | Mean weight-at-age data (kg) if nWtNobs > 0
	// | sage-5 = year
	// | sage-4 = gear
	// | sage-3 = area
	// | sage-2 = stock
	// | sage-1 = sex
	// | - construct and fill weight-at-age matrix for use in the model code  (d3_wt_avg)
	// | - construct and fill weight-at-age dev matrix for length-based selex (d3_wt_dev)
	// | - construct and fill fecundity-at-age matrix for ssb calculations.   (d3_wt_mat)
	// | [ ] - TODO fix h=0 option for weight-at-age data
	// | [ ] - TODO need to accomodate ragged arrays, or NA values, or partial d3_wt_avg.
	// |

	init_int nWtNobs;
	init_matrix inp_wt_avg(1,nWtNobs,sage-5,nage);

	matrix  dWt_bar(1,n_ags,sage,nage);
	3darray d3_wt_avg(1,n_ags,syr,nyr+1,sage,nage);
	3darray d3_wt_dev(1,n_ags,syr,nyr+1,sage,nage);
	3darray d3_wt_mat(1,n_ags,syr,nyr+1,sage,nage);
	3darray d3_len_age(1,n_ags,syr,nyr+1,sage,nage);
// 	vector fa_bar(sage,nage);				//average fecundity-at-age for all years.
// 	vector avg_fec(sage,nage);				//average fecundity-at-age
// 	vector avg_wt(sage,nage);				//average weight-at-age
	LOC_CALCS
		d3_wt_avg.initialize();
		d3_wt_dev.initialize();
		d3_wt_mat.initialize();
		d3_len_age.initialize();

		for(ig=1;ig<=n_ags;ig++)
		{
			for(int i=syr;i<=nyr;i++)
			{
				d3_wt_avg(ig)(i) = wa(ig);
				d3_wt_mat(ig)(i) = elem_prod(ma(ig),wa(ig));
				d3_len_age(ig)(i) = pow(wa(ig)/d_a(ig),1./d_b(ig));
			}
		}

		// the overwrite d3_wt_avg & d3_wt_mat with existing empirical data
		// SM Sept 6, 2013. Added option of using NA values (-99.0) for
		// missing weight-at-age data, or truncated age-data.
		int iyr;
		for(i=1;i<=nWtNobs;i++)
		{
			iyr = inp_wt_avg(i,sage-5);
			f   = inp_wt_avg(i,sage-3);
			g   = inp_wt_avg(i,sage-2);
			h   = inp_wt_avg(i,sage-1);

			// | SM Changed Sept 9, to accomodate NA's (-99) in empirical data.
			if( h )
			{
				ig                   = pntr_ags(f,g,h);
				dvector tmp          = inp_wt_avg(i)(sage,nage);
				ivector idx          = getIndex(age,tmp);
				for( int ii = 1; ii <= size_count(idx); ii++ )
				{
					d3_wt_avg(ig)(iyr)(idx(ii)) = inp_wt_avg(i)(idx(ii));
					d3_len_age(ig)(iyr)(idx(ii))= pow(d3_wt_avg(ig)(iyr)(idx(ii))
					                                  /d_a(ig),1./d_b(ig));
				}
				//d3_wt_avg(ig)(iyr)(idx) = inp_wt_avg(i)(idx);
				d3_wt_mat(ig)(iyr)      = elem_prod(ma(ig),d3_wt_avg(ig)(iyr));
				//cout<<"Yep \t"<<inp_wt_avg(i)(idx)<<endl;
				//cout<<"Yep \t"<<tmp(idx)<<endl;
				//cout<<"Yep \t"<<d3_wt_avg(ig)(iyr)(idx)<<endl;
			}
			else if( !h ) 
			{
					//cout<<h<<endl;
<<<<<<< HEAD

=======
				
>>>>>>> smartell/IPHC-developer
				for(int h=1;h<=nsex;h++)
				{
					ig                   = pntr_ags(f,g,h);
					dvector tmp          = inp_wt_avg(i)(sage,nage);
					ivector idx          = getIndex(age,tmp);
					// Problem, array indexed differ, must loop over idx;
					// d3_wt_avg(ig)(iyr)(idx) = inp_wt_avg(i)(idx);
					for( int ii = 1; ii <= size_count(idx); ii++)
					{
						d3_wt_avg(ig)(iyr)(idx(ii)) = inp_wt_avg(i)(idx(ii));
						d3_len_age(ig)(iyr)(idx(ii)) = pow(d3_wt_avg(ig)(iyr)(idx(ii))
						                               /d_a(ig),1./d_b(ig));
					}
					d3_wt_mat(ig)(iyr)      = elem_prod(ma(ig),d3_wt_avg(ig)(iyr));
				}
			}
		}
		

		// average weight-at-age in projection years
		for(ig=1;ig<=n_ags;ig++)
		{
			dWt_bar(ig)        = colsum(d3_wt_avg(ig).sub(pf_cntrl(3),pf_cntrl(4)));
			dWt_bar(ig)       /= pf_cntrl(4)-pf_cntrl(3)+1;
			d3_wt_avg(ig)(nyr+1) = dWt_bar(ig);
			d3_wt_mat(ig)(nyr+1) = elem_prod(dWt_bar(ig),ma(ig));
			d3_len_age(ig)(nyr+1) = pow(dWt_bar(ig)/d_a(ig),1./d_b(ig));
		}
		
		
		// deviations in mean weight-at-age
		for(ig=1;ig<=n_ags;ig++)
		{
			dmatrix mtmp = trans( d3_wt_avg(ig) );
			//COUT(mtmp);

			for(j=sage;j<=nage;j++)
			{
				//COUT(sum(first_difference(mtmp(j)(syr,nyr))));
				if( sum( first_difference(mtmp(j)(syr,nyr))) )
				{
					mtmp(j) = ( mtmp(j)-mean(mtmp(j)(syr,nyr)) ) 
							/ sqrt(var(mtmp(j)(syr,nyr)));
				}
				else
				{
					mtmp(j) = 0;
				}
			}
			d3_wt_dev(ig) = trans(mtmp);
		
			
			if( min(d3_wt_avg(ig))<=0.000 && min(d3_wt_avg(ig))!=NA )
			{
				cout<<"|-----------------------------------------------|"<<endl;
				cout<<"| ERROR IN INPUT DATA FILE FOR MEAN WEIGHT DATA |"<<endl;
				cout<<"|-----------------------------------------------|"<<endl;
				cout<<"| - Cannot have an observed mean weight-at-age  |"<<endl;
				cout<<"|   less than or equal to 0.  Please fix.       |"<<endl;
				cout<<"| - You are permitted to use '-99.0' for missing|"<<endl;
				cout<<"|   values in your weight-at-age data.          |"<<endl;
				cout<<"| - Aborting program!                           |"<<endl;
				cout<<"|-----------------------------------------------|"<<endl;
				ad_exit(1);
			}
		}
	END_CALCS
	
	
	// |---------------------------------------------------------------------------------|
	// | END OF DATA FILE
	// |---------------------------------------------------------------------------------|
	// |
	init_int eof;	
	LOC_CALCS
	  if(eof==999){
		cout<<"\n| -- END OF DATA SECTION -- |\n";
	  	cout<<"|         eof = "<<eof<<"         |"<<endl;
		cout<<"|___________________________|"<<endl;
	  }else{
		cout<<"\n *** ERROR READING DATA *** \n"<<endl; exit(1);
	  }
	END_CALCS

	
	
	// |---------------------------------------------------------------------------------|
	// | VARIABLES FOR MSY-BASED REFERENCE POINTS
	// |---------------------------------------------------------------------------------|
	// |
	vector fmsy(1,nfleet);			//Fishing mortality rate at Fmsy
	vector fall(1,nfleet);			//Fishing mortality based on dAllocation
	vector  msy(1,nfleet);			//Maximum sustainable yield
	number bmsy;					//Spawning biomass at MSY
 // number Umsy;					//Exploitation rate at MSY
	vector age_tau2(1,nAgears);	//MLE estimate of the variance for age comps
 // 	//catch-age for simulation model (could be declared locally 3d_array)
 // 	3darray d3C(1,ngear,syr,nyr,sage,nage);		
	
	
		
	
	// |---------------------------------------------------------------------------------|
	// | CONTROL FILE
	// |---------------------------------------------------------------------------------|
	// |
	!! ad_comm::change_datafile_name(ControlFile);
	

	// |---------------------------------------------------------------------------------|
	// | Leading Parameters
	// |---------------------------------------------------------------------------------|
	// | npar            -> number of leading parameters
	// | ipar_vector     -> integer vector based on the number of areas groups sexes
	// | -1) log_ro      - unfished sage recruitment
	// | -2) steepness   - steepness of the stock-recruitment relationship
	// | -3) log_m       - instantaneous natural mortality rate
	// | -4) log_avgrec  - average sage recruitment from syr+1 to nyr
	// | -5) log_recinit - average sage recruitment for initialization
	// | -6) rho         - proportion of total variance for observation errors
	// | -7) vartheta    - total precision (1/variance)
	init_int npar;
	init_matrix theta_control(1,npar,1,7);
	
	vector   theta_ival(1,npar);
	vector     theta_lb(1,npar);
	vector     theta_ub(1,npar);
	ivector   theta_phz(1,npar);
	ivector theta_prior(1,npar);
	ivector ipar_vector(1,npar);
	LOC_CALCS
		theta_ival  = column(theta_control,1);
		theta_lb    = column(theta_control,2);
		theta_ub    = column(theta_control,3);
		theta_phz   = ivector(column(theta_control,4));
		theta_prior = ivector(column(theta_control,5));
		ipar_vector(1,2) = ngroup;
		ipar_vector(6,7) = ngroup;
		ipar_vector(3)   = n_gs;
		ipar_vector(4,5) = n_ag;
	END_CALCS
	
	// |---------------------------------------------------------------------------------|
	// | CONTROLS PARAMETERS FOR AGE/SIZE COMPOSITION DATA FOR na_gears                  |
	// |---------------------------------------------------------------------------------|
	// |
	
	init_ivector nCompIndex(1,nAgears);
	init_ivector nCompLikelihood(1,nAgears);
	init_vector  dMinP(1,nAgears);
	init_vector  dEps(1,nAgears);
	init_ivector nPhz_age_tau2(1,nAgears);
	init_ivector nPhz_phi1(1,nAgears);
	init_ivector nPhz_phi2(1,nAgears);
	init_ivector nPhz_df(1,nAgears);
	init_int check;
	!! if(check != -12345) {COUT(check);cout<<"Error reading composition controls\n"<<endl; exit(1);}



	// |---------------------------------------------------------------------------------|
	// | CONTROLS FOR SELECTIVITY OPTIONS
	// |---------------------------------------------------------------------------------|
	// | - 12 different options for modelling selectivity which are summarized here:
	// | - isel_npar  -> ivector for # of parameters for each gear.
	// | - jsel_npar  -> ivector for the number of rows for time-varying selectivity.
	// | 
	// | SEL_TYPE  DESCRIPTION
	// |    1      age-based logistic function with 2 parameters.
	// |    2      age-based selectivity coefficients with nage-sage parameters.
	// |    3      cubic spline with age knots.
	// |    4      time-varying cubic spline with age knots.
	// |    5      time-varying bicubic spline with age and year knots.
	// |    6      logistic with fixed parameters.
	// |    7      logistic function of body weight with 2 parameters.
	// |    8      logistic 3 parameter function based on mean weight deviations.
	// |    11     length-based logistic function with 2 parametrs based on mean length.
	// |    12     length-based selectivity coefficients with cubic spline interpolation.
	// |
	// | selex_controls (1-10)
	// |  1  -> isel_type - switch for selectivity.
	// |  2  -> ahat      - age-at-50% vulnerbality for logistic function.
	// |  3  -> ghat      - std at 50% age of vulnerability for logistic function.
	// |  4  -> age_nodes - No. of age-nodes for bicubic spline.
	// |  5  -> yr_nodes  - No. of year-nodes for bicubic spline.
	// |  6  -> sel_phz   - phase for estimating selectivity parameters.
	// |  7  -> lambda_1  - penalty weight for 2nd difference in selectivity.
	// |  8  -> lambda_2  - penalty weight for dome-shaped selectivity.
	// |  9  -> lambda_3  - penalty weight for 2nd difference in time-varying selectivity.
	// |  10 -> Number of discrete selectivity blocks.
	// |

	init_matrix selex_controls(1,10,1,ngear);
	

	ivector    isel_npar(1,ngear);	
	ivector    jsel_npar(1,ngear);	
	ivector    isel_type(1,ngear);	
	ivector      sel_phz(1,ngear);	
	ivector n_sel_blocks(1,ngear);	

	vector      ahat(1,ngear);	
	vector      ghat(1,ngear);	
	vector age_nodes(1,ngear);	
	vector  yr_nodes(1,ngear);	
	vector  lambda_1(1,ngear);	
	vector  lambda_2(1,ngear);	
	vector  lambda_3(1,ngear);	
	
	LOC_CALCS
		ahat      = selex_controls(2);
		ghat      = selex_controls(3);
		age_nodes = selex_controls(4);
		yr_nodes  = selex_controls(5);
		lambda_1  = selex_controls(7);
		lambda_2  = selex_controls(8);
		lambda_3  = selex_controls(9);

		isel_type    = ivector(selex_controls(1));
		sel_phz      = ivector(selex_controls(6));
		n_sel_blocks = ivector(selex_controls(10));
	END_CALCS
	
	init_imatrix sel_blocks(1,ngear,1,n_sel_blocks);


	LOC_CALCS
		// | COUNT THE NUMBER OF ESTIMATED SELECTIVITY PARAMETERS TO ESTIMATE
		// | isel_npar number of columns for each gear.
		// | jsel_npar number of rows for each gear.
		isel_npar.initialize();
		for(i=1;i<=ngear;i++)
		{	
			jsel_npar(i)=1;
			switch(isel_type(i))
			{
				case 1:
					// logistic selectivity
					isel_npar(i) = 2;
					jsel_npar(i) = n_sel_blocks(i); 
					break;
					
				case 2:
					// age-specific coefficients
					isel_npar(i) = (nage-sage);
					jsel_npar(i) = n_sel_blocks(i);
					break;
					
				case 3:
				 	// cubic spline 
					isel_npar(i) = age_nodes(i);
					jsel_npar(i) = n_sel_blocks(i);
					break;
					
				case 4:	 
					// annual cubic splines
					isel_npar(i) = age_nodes(i);
					jsel_npar(i) = (nyr-syr-retro_yrs)+1;
					break;
					
				case 5:  
					// bicubic spline
					jsel_npar(i) = age_nodes(i);
					isel_npar(i) = yr_nodes(i);
					break;
				
				case 6:
					// fixed logistic (no parameters estimated)
					// ensure sel_phz is set to negative value.
					isel_npar(i) = 2;
					if(sel_phz(i)>0) sel_phz(i) = -1;
					break;
					
				case 7:
					// CHANGED: Now working, Vivian Haist fixed it.
					// logistic (3 parameters) with mean body 
					// weight deviations. 
					isel_npar(i) = 2;
					jsel_npar(i) = n_sel_blocks(i);
					break;
					
				case 8:
					// Alternative logistic selectivity with d3_wt_dev coefficients.
					isel_npar(i) = 3;
					jsel_npar(i) = n_sel_blocks(i);
					break;
					
				case 11:
					// Logistic length-based selectivity.
					isel_npar(i) = 2;
					jsel_npar(i) = n_sel_blocks(i);
					break;
					
				case 12:
					// Length-based selectivity coeffs with cubic spline interpolation
					isel_npar(i) = age_nodes(i);
					jsel_npar(i) = n_sel_blocks(i);
					break;
					
				default: break;
			}
		}
	END_CALCS
	





	// |---------------------------------------------------------------------------------|
	// | PRIOR FOR RELATIVE ABUNDANCE DATA
	// |---------------------------------------------------------------------------------|
	// | nits     -> number of relative abundance indices
	// | q_prior  -> type of prior to use, see legend
	// | mu_log_q -> mean q in log-space
	// | sd_log_q -> std of q prior in log-space
	// |
	// | q_prior type:
	// | 0 -> uninformative prior.
	// | 1 -> normal prior on q in log-space.
	// | 2 -> penalized random walk in q.



	init_int nits;					
	init_ivector q_prior(1,nits);
	init_vector mu_log_q(1,nits);
	init_vector sd_log_q(1,nits);
	
	// |---------------------------------------------------------------------------------|
	// | Miscellaneous controls                                                          |
	// |---------------------------------------------------------------------------------|
	// | 1 -> verbose
	// | 2 -> recruitment model (1=beverton-holt, 2=rickers)
	// | 3 -> std in catch first phase
	// | 4 -> std in catch in last phase
	// | 5 -> assumed unfished in first year (0=FALSE, 1=TRUE)
	// | 6 -> minimum proportion at age to consider in the dmvlogistic likelihood
	// | 7 -> mean fishing mortality rate to regularize the solution
	// | 8 -> standard deviation of mean F penalty in first phases
	// | 9 -> standard deviation of mean F penalty in last phase.
	// | 10-> phase for estimating deviations in natural mortality.
	// | 11-> std in natural mortality deviations.
	// | 12-> number of estimated nodes for deviations in natural mortality
	// | 13-> fraction of total mortality that takes place prior to spawning
	// | 14-> switch for age-composition likelihood (1=dmvlogistic,2=dmultinom)
	// | 15-> switch for generating selex based on IFD and cohort biomass
	init_vector d_iscamCntrl(1,15);
	int verbose;
	

	init_int eofc;
	LOC_CALCS
		verbose = d_iscamCntrl(1);
		if(verbose) COUT(d_iscamCntrl);
		
		if(eofc==999){
			cout<<"\n| -- END OF CONTROL SECTION -- |\n";
		  	cout<<"|          eofc = "<<eofc<<"          |"<<endl;
			cout<<"|______________________________|"<<endl;
		}else{
			cout<<"\n ***** ERROR CONTROL FILE ***** \n"<<endl; exit(1);
		}
	END_CALCS
	
	int nf;
	
	// |---------------------------------------------------------------------------------|
	// | VECTOR DIMENTIONS FOR NEGATIVE LOG LIKELIHOODS
	// |---------------------------------------------------------------------------------|
	// | ilvec[1,5,6,7] -> number of fishing gears (ngear)
	// | ilvec[2]       -> number of surveys       (nItNobs)
	// | ilvec[3]       -> number of age-compisition data sets (nAgears)
	// | ilvec[4]       -> container for recruitment deviations.
	ivector ilvec(1,7);
	!! ilvec    = ngear;
	!! ilvec(1) = 1;			
	!! ilvec(2) = nItNobs;			
	!! ilvec(3) = nAgears;		
	!! ilvec(4) = ngroup;
	

	// |---------------------------------------------------------------------------------|
	// | RETROSPECTIVE ADJUSTMENT TO nyrs
	// |---------------------------------------------------------------------------------|
	// | - Don't read any more input data from here on in. 
	// | - Modifying nyr to allow for retrospective analysis.
	// | - If retro_yrs > 0, then ensure that pf_cntrl arrays are not greater than nyr,
	// |   otherwise arrays for mbar will go out of bounds.
	// | 

	!! nyr = nyr - retro_yrs;
	
	LOC_CALCS
		if(retro_yrs)
		{
			if(pf_cntrl(2)>nyr) pf_cntrl(2) = nyr;
			if(pf_cntrl(4)>nyr) pf_cntrl(4) = nyr;
			if(pf_cntrl(6)>nyr) pf_cntrl(6) = nyr;
		}
	END_CALCS


	// |---------------------------------------------------------------------------------|
	// | MANAGEMENT STRATEGY EVALUATION INPUTS
	// |---------------------------------------------------------------------------------|
	// |
	

	LOC_CALCS
		ifstream ifile("Halibut2012.mse");
		if(ifile)
		{
			cout<<"Vader is happy"<<endl;
			readMseInputs();
			
			
			exit(1);
		}
	END_CALCS


	// END OF DATA_SECTION
	!! if(verbose) cout<<"||-- END OF DATA_SECTION --||"<<endl;

	

INITIALIZATION_SECTION
  theta theta_ival;
  phi1 0.01;
	
PARAMETER_SECTION
	// |---------------------------------------------------------------------------------|
	// | LEADING PARAMTERS
	// |---------------------------------------------------------------------------------|
	// | - Initialized in the INITIALIZATION_SECTION with theta_ival from control file.
	// | [ ] Change to init_bounded_vector_vector.
	// | theta[1] -> log_ro, or log_msy
	// | theta[2] -> steepness(h), or log_fmsy
	// | theta[3] -> log_m
	// | theta[4] -> log_avgrec
	// | theta[5] -> log_recinit
	// | theta[6] -> rho
	// | theta[7] -> vartheta
	// |
	init_bounded_vector_vector theta(1,npar,1,ipar_vector,theta_lb,theta_ub,theta_phz);
	
	// |---------------------------------------------------------------------------------|
	// | SELECTIVITY PARAMETERS
	// |---------------------------------------------------------------------------------|
	// | - This is a bounded matrix vector where the dimensions are defined by the 
	// | - selectivity options specified in the control file.
	// | - There are 1:ngear arrays, having jsel_npar rows and isel_npar columns.
	// | - If the user has not specified -ainp or -binp, the initial values are set
	// |   based on ahat and ghat in the control file for logistic selectivities.
	// | - Special case: if SimFlag=TRUE, then add some random noise to ahat.
	// | - NB  sel_par is in log space.
	// |
	init_bounded_matrix_vector sel_par(1,ngear,1,jsel_npar,1,isel_npar,-25.,25.,sel_phz);

	LOC_CALCS
		if ( !global_parfile )
		{
			for(int k=1; k<=ngear; k++)
			{
				if( isel_type(k)==1 || 
					isel_type(k)==6 || 
					(
					isel_type(k)>=7 && 
					isel_type(k) != 12 
					)
					)
				{
					for(int j = 1; j <= n_sel_blocks(k); j++ )
					{
						double uu = 0;
						if(SimFlag && j > 1)
						{
							uu = 0.05*randn(j+rseed);
						} 
						sel_par(k,j,1) = log(ahat(k)*exp(uu));
						sel_par(k,j,2) = log(ghat(k));
					}
				}
			}
		}
	END_CALCS
	

	// |---------------------------------------------------------------------------------|
	// | FISHING MORTALITY RATE PARAMETERS
	// |---------------------------------------------------------------------------------|
	// | - Estimate all fishing mortality rates in log-space.
	// | - If in simulation mode then initialize with F=0.1; Actual F is conditioned on 
	// |   the observed catch.
	// |
	
	init_bounded_vector log_ft_pars(1,ft_count,-30.,3.0,1);
	
	LOC_CALCS
		if(!SimFlag) log_ft_pars = log(0.10);
	END_CALCS
	
	

	// |---------------------------------------------------------------------------------|
	// | INITIAL AND ANNUAL RECRUITMENT 
	// |---------------------------------------------------------------------------------|
	// | - Estimate single mean initial recruitment and deviations for each initial 
	// |   cohort from sage+1 to nage. (Rinit + init_log_rec_devs)
	// | - Estimate mean overal recruitment and annual deviations from syr to nyr.
	// | - d_iscamCntrl(5) is a flag to initialize the model at unfished recruitment (ro),
	// |   if this is true, then do not estimate init_log_rec_devs
	// | [ ] - TODO add dev contstraint for rec_devs in calc_objective_function.

	!! int init_dev_phz = 2;
	!! if(d_iscamCntrl(5)) init_dev_phz = -1;
	init_bounded_matrix init_log_rec_devs(1,n_ag,sage+1,nage,-15.,15.,init_dev_phz);
	init_bounded_matrix log_rec_devs(1,n_ag,syr,nyr,-15.,15.,2);
	


	// |---------------------------------------------------------------------------------|
	// | DEVIATIONS FOR NATURAL MORTALITY BASED ON CUBIC SPLINE INTERPOLATION
	// |---------------------------------------------------------------------------------|
	// | - Estimating trends in natural mortality rates, where the user specified the 
	// |   number of knots (d_iscamCntrl(12)) and the std in M in the control file, and the phase
	// |   in which to estimate natural mortality devs (d_iscamCntrl(10)).  If the phase is neg.
	// |   then natural mortality rate deviates are not estimated and M is assumed const.
	// | - This model is implemented as a random walk, where M{t+1} = M{t} + dev.
	
	!! int m_dev_phz = -1;
	!!     m_dev_phz = d_iscamCntrl(10);
	!! int  n_m_devs = d_iscamCntrl(12);
	init_bounded_vector log_m_nodes(1,n_m_devs,-5.0,5.0,m_dev_phz);
	

	// |---------------------------------------------------------------------------------|
	// | CORRELATION COEFFICIENTS FOR AGE COMPOSITION DATA USED IN LOGISTIC NORMAL       |
	// |---------------------------------------------------------------------------------|
	// | log_age_tau2 is the variance of the composition errors.
	// | phi1 is the AR1 coefficient
	// | phi2 used in AR2 process.
	init_bounded_number_vector log_age_tau2(1,nAgears,-4.65,5.30,nPhz_age_tau2);
	init_bounded_number_vector phi1(1,nAgears,-1.0,1.0,nPhz_phi1);
	init_bounded_number_vector phi2(1,nAgears,0.0,1.0,nPhz_phi2);
	init_bounded_number_vector log_degrees_of_freedom(1,nAgears,0.70,10.0,nPhz_df);

	// |---------------------------------------------------------------------------------|
	// | AUTOCORRELATION IN RECRUITMENT DEVIATIONS                                       |
	// |---------------------------------------------------------------------------------|
	// | gamma_r: what fraction of the residual from year t-2 carries over to t-1.
	init_bounded_number gamma_r(0,1,-4);
	!!gamma_r = 0;

	// |---------------------------------------------------------------------------------|
	// | OBJECTIVE FUNCTION VALUE
	// |---------------------------------------------------------------------------------|
	// | - the value that ADMB will minimize, called objfun in iSCAM
	// |
	objective_function_value objfun;
	

    // |---------------------------------------------------------------------------------|
    // | POPULATION VARIABLES
    // |---------------------------------------------------------------------------------|
    // | - m_bar       -> Average natural mortality rate from syr to nyr.
    // | - rho         -> Proportion of total variance associated with obs error.
    // | - varphi      -> Total precision of CPUE and Recruitment deviations.
    // | - sig         -> STD of the observation errors in relative abundance data.
    // | - tau         -> STD of the process errors (recruitment deviations).
    // |
	number m_bar;	///< Average natural mortality rate.			
	number rho;					
	number varphi				
	number sig;					
	number tau; 				


	// |---------------------------------------------------------------------------------|
	// | POPULATION VECTORS
	// |---------------------------------------------------------------------------------|
    // | - ro          -> theoretical unfished age-sage recruits. 
    // | - bo          -> theoretical unfished spawning biomass (MSY-based ref point).
    // | - sbo         -> unfished spawning biomass at the time of spawning.
    // | - kappa       -> Goodyear recruitment compensation ratio K = 4h/(1-h); h=K/(4+K)
    // | - so          -> Initial slope (max R/S) of the stock-recruitment relationship.
    // | - beta        -> Density dependent term in the stock-recruitment relationship.
    // | - m           -> Instantaneous natural mortality rate by nsex
    // | - log_avgrec  -> Average sage recruitment(syr-nyr,area,group).
    // | - log_recinit -> Avg. initial recruitment for initial year cohorts(area,group).
	// | - log_m_devs  -> annual deviations in natural mortality.
	// | - q           -> conditional MLE estimates of q in It=q*Bt*exp(epsilon)
	// | - ct          -> predicted catch for each catch observation
	// | - eta         -> standardized log residual (log(obs_ct)-log(ct))/sigma_{ct}
	// |
	 
	vector        ro(1,ngroup);
	vector        bo(1,ngroup);
	vector       sbo(1,ngroup);
	vector     kappa(1,ngroup);
	vector steepness(1,ngroup);
	vector        so(1,ngroup);
	vector      beta(1,ngroup);
	vector           m(1,n_gs);	
	vector  log_avgrec(1,n_ag);			
	vector log_recinit(1,n_ag);			
	vector          q(1,nItNobs);
	vector         ct(1,nCtNobs);
	vector        eta(1,nCtNobs);	
	vector log_m_devs(syr+1,nyr);
	
	// |---------------------------------------------------------------------------------|
	// | MATRIX OBJECTS
	// |---------------------------------------------------------------------------------|
	// | - log_rt   -> age-sage recruitment for initial years and annual recruitment.
	// | - catch_df -> Catch data_frame (year,gear,area,group,sex,type,obs,pred,resid)
	// | - eta      -> log residuals between observed and predicted total catch.
	// | - nlvec    -> matrix for negative loglikelihoods.
	// | - epsilon  -> residuals for survey abundance index
	// | - it_hat   -> predicted survey index (no need to be differentiable)
	// | - qt       -> catchability coefficients (time-varying)
	// | - sbt      -> spawning stock biomass by group used in S-R relationship.
	// | - bt       -> average biomass by group used for stock projection
	// | - rt          -> predicted sage-recruits based on S-R relationship.
	// | - delta       -> residuals between estimated R and R from S-R curve (process err)
	// | 
	matrix  log_rt(1,n_ag,syr-nage+sage,nyr);
	matrix   nlvec(1,7,1,ilvec);	
	matrix epsilon(1,nItNobs,1,n_it_nobs);
	matrix  it_hat(1,nItNobs,1,n_it_nobs);
	matrix      qt(1,nItNobs,1,n_it_nobs);
	matrix     sbt(1,ngroup,syr,nyr+1);
	matrix      bt(1,ngroup,syr,nyr+1);
	matrix      rt(1,ngroup,syr+sage,nyr); 
	matrix   delta(1,ngroup,syr+sage,nyr);


	// |---------------------------------------------------------------------------------|
	// | THREE DIMENSIONAL ARRAYS
	// |---------------------------------------------------------------------------------|
	// | - ft       -> Mean fishing mortality rates for (area-sex, gear, year)
	// | F          -> Instantaneous fishing mortality rate for (group,year,age)
	// | M          -> Instantaneous natural mortality rate for (group,year,age)
	// | Z          -> Instantaneous total  mortalityr rate Z=M+F for (group,year,age)
	// | S          -> Annual survival rate exp(-Z) for (group,year,age)
	// | N          -> Numbers-at-age for (group,year+1,age)
	// | - A_hat    -> ragged matrix for predicted age-composition data.
	// | - A_nu		-> ragged matrix for age-composition residuals.
	// | 
	// |
	3darray  ft(1,n_ags,1,ngear,syr,nyr);
	3darray   F(1,n_ags,syr,nyr,sage,nage);
	3darray   M(1,n_ags,syr,nyr,sage,nage);
	3darray   Z(1,n_ags,syr,nyr,sage,nage);
	3darray   S(1,n_ags,syr,nyr,sage,nage);
	3darray   N(1,n_ags,syr,nyr+1,sage,nage);
	3darray  A_hat(1,nAgears,1,n_A_nobs,n_A_sage,n_A_nage);
	3darray   A_nu(1,nAgears,1,n_A_nobs,n_A_sage,n_A_nage);
	
	// //matrix jlog_sel(1,ngear,sage,nage);		//selectivity coefficients for each gear type.
	// //matrix log_sur_sel(syr,nyr,sage,nage);	//selectivity coefficients for survey.
	 
	// matrix Z(syr,nyr,sage,nage);
	// matrix S(syr,nyr,sage,nage);
	// matrix pit(1,nItNobs,1,n_it_nobs);			//predicted relative abundance index
	

	// 3darray Ahat(1,nAgears,1,n_A_nobs,n_A_sage-2,n_A_nage);		//predicted age proportions by gear & year
	// 3darray A_nu(1,nAgears,1,n_A_nobs,n_A_sage-2,n_A_nage);		//residuals for age proportions by gear & year
	
	// |---------------------------------------------------------------------------------|
	// | FOUR DIMENSIONAL ARRAYS
	// |---------------------------------------------------------------------------------|
	// | log_sel    -> Selectivity for (gear, group, year, age)
	// | Chat       -> Predicted catch-age array for (gear, group, year, age)
	// | 
	4darray log_sel(1,ngear,1,n_ags,syr,nyr,sage,nage);
	// 4darray    Chat(1,ngear,1,n_ags,syr,nyr,sage,nage);		
	

	// |---------------------------------------------------------------------------------|
	// | SDREPORT VARIABLES AND VECTORS
	// |---------------------------------------------------------------------------------|
	// | sd_depletion -> Predicted spawning biomass depletion level bt/Bo
	sdreport_vector sd_depletion(1,ngroup);	
	

PRELIMINARY_CALCS_SECTION
	// |---------------------------------------------------------------------------------|
	// | Run the model with input parameters to simulate real data.
	// |---------------------------------------------------------------------------------|
	// | - nf is a function evaluation counter.
 	// | - SimFlag comes from the -sim command line argument to simulate fake data.
 	// |
    nf=0;
  	if( testMSY )
  	{
  		testMSYxls();
  	}
	if( SimFlag ) 
	{
		initParameters();
		
		simulationModel(rseed);
	}
	
	if (NewFiles)
	{
		generate_new_files();	
	}
	
	if(verbose) cout<<"||-- END OF PRELIMINARY_CALCS_SECTION --||"<<endl;
	


RUNTIME_SECTION
    maximum_function_evaluations 100,  200,   500, 25000, 25000
    convergence_criteria        0.01, 0.01, 1.e-3, 1.e-4, 1.e-5


PROCEDURE_SECTION

	initParameters();
	
	calcSelectivities(isel_type);
	
	calcTotalMortality();
	
	calcNumbersAtAge();
	
	calcTotalCatch();
	
	calcAgeComposition();

	//calcLengthComposition();  // WIP: need to add variables for length comps
	
	calcSurveyObservations();
	
	calcStockRecruitment();
	
	calcObjectiveFunction();

	calcSdreportVariables();
	
	
	if(mc_phase())
	{
		mcmcPhase=1;
	}
	
	if(mceval_phase())
	{
		mcmcEvalPhase=1;
		mcmc_output();
	}
	
	if( verbose ) {cout<<"End of main function calls"<<endl;}


	/**
	Purpose:  This function calculates the sdreport variables.
	Author: Steven Martell
	
	Arguments:
		None
	
	NOTES:
		
	
	TODO list:
	  [?] - Calculate spawning biomass depletion for each group.
	*/
FUNCTION void calcSdreportVariables()
  {
	sd_depletion.initialize();

	for(g=1;g<=ngroup;g++)
	{
		sd_depletion(g) = sbt(g)(nyr)/sbo(g);
	}
	if( verbose ) { cout<<"**** Ok after calcSdreportVariables ****"<<endl;}
  }


  	/**
  	Purpose: This function extracts the specific parameter values from the theta vector
  	       to initialize the leading parameters in the model.
  	Author: Steven Martell
  	
  	Arguments:
  		None
  	
  	NOTES:
  		- You must call this routine before running the simulation model to generate 
  		  fake data, otherwise you'll have goofy initial values for your leading parameters.
  		- Variance partitioning:
  	  Estimating total variance as = 1/precision
  	  and partition variance by rho = sig^2/(sig^2+tau^2).
  	  
  	  E.g. if sig = 0.2 and tau =1.12 then
  	  rho = 0.2^2/(0.2^2+1.12^2) = 0.03090235
  	  the total variance is kappa^2 = sig^2 + tau^2 = 1.2944
  	
  	TODO list:
  	[ ] - Alternative parameterization using MSY and FMSY as leading parameters (Martell).
  	[*] - avg recruitment limited to area, may consider ragged object for area & stock.
  	
  	*/
FUNCTION void initParameters()
  {

	
  	
  	int ih;
  	
	ro        = mfexp(theta(1));
	steepness = theta(2);
	m         = mfexp(theta(3));
	rho       = theta(6,1);
	varphi    = sqrt(1.0/theta(7,1));
	sig       = sqrt(rho) * varphi;
	tau       = sqrt(1.0-rho) * varphi;

	for(ih=1;ih<=n_ag;ih++)
	{
		log_avgrec(ih)  = theta(4,ih);
		log_recinit(ih) = theta(5,ih);
	}
	

	
	switch(int(d_iscamCntrl(2)))
	{
		case 1:
			//Beverton-Holt model
			kappa = elem_div(4.*steepness,(1.-steepness));
			break;
		case 2:
			//Ricker model
			kappa = pow((5.*steepness),1.25);
		break;
	}
	
	if(verbose)cout<<"**** Ok after initParameters ****"<<endl;
	
  }
	
FUNCTION dvar_vector cubic_spline(const dvar_vector& spline_coffs)
  {
	RETURN_ARRAYS_INCREMENT();
	int nodes=size_count(spline_coffs);
	dvector ia(1,nodes);
	dvector fa(sage,nage);
	ia.fill_seqadd(0,1./(nodes-1));
	fa.fill_seqadd(0,1./(nage-sage));
	vcubic_spline_function ffa(ia,spline_coffs);
	RETURN_ARRAYS_DECREMENT();
	
	//some testing here
	/*dvar_vector spline_nodes(1,nodes);
		spline_nodes.fill_seqadd(-0.5,1./(nodes-1));
		cout<<spline_nodes<<endl;
		vcubic_spline_function test_ffa(ia,spline_nodes);
		cout<<test_ffa(fa)<<endl;
		exit(1);*/
	return(ffa(fa));
  }

FUNCTION dvar_vector cubic_spline(const dvar_vector& spline_coffs, const dvector& la)
  {
	/*interplolation for length-based selectivity coefficeients*/
	RETURN_ARRAYS_INCREMENT();
	int nodes=size_count(spline_coffs);
	dvector ia(1,nodes);
	ia.fill_seqadd(0,1./(nodes-1));
	dvector fa = (la-min(la))/(max(la)-min(la));
	vcubic_spline_function ffa(ia,spline_coffs);
	RETURN_ARRAYS_DECREMENT();
	return(ffa(fa));
  }

  /**
   * @brief cubic spline interpolation
   * @details Uses cubic spline interpolatoin for data type variables based on a 
   * vector of spline coefficients, or nodes, and independent points.  
   * The nodes are rescaled to 0-1.  This function does not extrapolate beyond the 
   * independent points.
   * 
   * @param spline_coffs a data vector of spline coefficients (nodes)
   * @param la a vector of independent points for use in interpolation.
   * 
   * @return A data vector containing the interpolated points.
   */
  
FUNCTION dvector cubic_spline(const dvector& spline_coffs, const dvector& la)
  {
	/*interplolation for length-based selectivity coefficeients*/
	//RETURN_ARRAYS_INCREMENT();
	int nodes=size_count(spline_coffs);
	dvector ia(1,nodes);
	ia.fill_seqadd(0,1./(nodes-1));
	dvector fa = (la-min(la))/(max(la)-min(la));
	vcubic_spline_function ffa(ia,spline_coffs);
	//RETURN_ARRAYS_DECREMENT();
	return(value(ffa(fa)));
	//return(1.0*la);
  }

// FUNCTION dvar_matrix cubic_spline_matrix(const dvar_matrix& spline_coffs)
//   {
// 	RETURN_ARRAYS_INCREMENT();
// 	int nodes= spline_coffs.colmax()-spline_coffs.colmin()+1;
// 	int rmin = spline_coffs.rowmin();
// 	int rmax = spline_coffs.rowmax();
	
// 	dvector ia(1,nodes);
// 	dvector fa(sage,nage);
// 	ia.fill_seqadd(0,1./(nodes-1));
// 	//fa.fill_seqadd(sage,1);
// 	fa.fill_seqadd(0,1./(nage-sage));
// 	vcubic_spline_function_array fna(rmin,rmax,ia,spline_coffs);
// 	RETURN_ARRAYS_DECREMENT();
// 	return(fna(fa));
	
//   }


  	/**
  	Purpose: This function loops over each of ngears and calculates the corresponding
  	         selectivity coefficients for that gear in each year.  It uses a switch 
  	         statement based on isel_type to determine which selectivty function to use
  	         for each particular gear that is specified in the control file.  See NOTES
  	         below for more information on selectivity models.

  	Author: Steven Martell
  	
  	Arguments:
  		isel_type -> an ivector with integers that determine what selectivity model to use.
  	
  	NOTES:
  		- The following is a list of the current selectivity models that are implemented:
		1)  Logistic selectivity with 2 parameters.
		2)  Age-specific selectivity coefficients with (nage-sage) parameters.
		    and the last two age-classes are assumed to have the same selectivity.
		3)  A reduced age-specific parameter set based on a bicubic spline.
		4)  Time varying cubic spline.
		5)  Time varying bicubic spline (2d version).
		6)  Fixed logistic.
		7)  Logistic selectivity based on relative changes in mean weight at age
		8)  Time varying selectivity based on logistic with deviations in 
		    weights at age (3 estimated parameters).
		11) Logistic selectivity with 2 parameters based on mean length.
		12) Length-based selectivity using cubic spline interpolation.
  		
  		- The bicubic_spline function is located in stats.cxx library.
  	
  	TODO list:
  	[*] add an option for length-based selectivity.  Use inverse of
		allometric relationship w_a = a*l_a^b; to get mean length-at-age from
		empirical weight-at-age data, then calculate selectivity based on 
		mean length. IMPLEMENTED IN CASE 11

	[*] change index for gear loop from j to k, and be consistent with year (i) and
	    age (j), and sex (h) indexing.

  	*/
FUNCTION void calcSelectivities(const ivector& isel_type)
  {
	

	int ig,i,j,k,byr,bpar,kgear;
	double tiny=1.e-10;
	dvariable p1,p2,p3;
	dvar_vector age_dev=age;
	dvar_matrix t1;
	dvar_matrix   tmp(syr,nyr-1,sage,nage);
	dvar_matrix  tmp2(syr,nyr,sage,nage);
	dvar_matrix ttmp2(sage,nage,syr,nyr);
	
	// Selex cSelex(age);
	// logistic_selectivity cLogisticSelex(age);
	log_sel.initialize();

	for(kgear=1; kgear<=ngear; kgear++)
	{
		// The following is used to mirror another gear-type
		// based on the absolute value of sel_phz.
		k  = kgear;
		if(sel_phz(k) < 0)
		{
			k = abs(sel_phz(kgear));
		}

		for( ig = 1; ig <= n_ags; ig++ )
		{
			tmp.initialize(); tmp2.initialize();
			dvector iy(1,yr_nodes(k));
			dvector ia(1,age_nodes(k));
			byr  = 1;
			bpar = 0; 
			switch(isel_type(k))
			{
				case 1: //logistic selectivity (2 parameters)
					for(i=syr; i<=nyr; i++)
					{
						if( i == sel_blocks(k,byr) )
						{
							bpar ++;
							if( byr < n_sel_blocks(k) ) byr++;
						}

						// cout<<"Testing selex class"<<endl;
						// log_sel(k)(ig)(i) = log( cSelex.logistic(sel_par(k)(bpar)) );
						// log_sel(k)(ig)(i) = log( cLogisticSelex(sel_par(k)(bpar)) );
						p1 = mfexp(sel_par(k,bpar,1));
						p2 = mfexp(sel_par(k,bpar,2));
						log_sel(kgear)(ig)(i) = log( plogis<dvar_vector>(age,p1,p2)+tiny );
					}
					break;
				
				case 6:	// fixed logistic selectivity
					p1 = mfexp(sel_par(k,1,1));
					p2 = mfexp(sel_par(k,1,2));
					for(i=syr; i<=nyr; i++)
					{
						log_sel(kgear)(ig)(i) = log( plogis<dvar_vector>(age,p1,p2) );
						// log_sel(k)(ig)(i) = log( cLogisticSelex(sel_par(k)(1)) );
					}
					break;
					
				case 2:	// age-specific selectivity coefficients
					for(i=syr; i<=nyr; i++)
					{
						if( i == sel_blocks(k,byr) )
						{
							bpar ++;
							if( byr < n_sel_blocks(k) ) byr++;
						}
						for(j=sage;j<=nage-1;j++)
						{
							log_sel(k)(ig)(i)(j)   = sel_par(k)(bpar)(j-sage+1);
						}
						log_sel(kgear)(ig)(i,nage) = log_sel(k)(ig)(i,nage-1);
					}
					break;
					
				case 3:	// cubic spline 
					for(i=syr; i<nyr; i++)
					{
						if( i==sel_blocks(k,byr) )
						{
							bpar ++;	
							log_sel(k)(ig)(i)=cubic_spline( sel_par(k)(bpar) );
							if( byr < n_sel_blocks(k) ) byr++;
						}
						log_sel(kgear)(ig)(i+1) = log_sel(k)(ig)(i);
					}
					break;
					
				case 4:	// time-varying cubic spline every year				
					for(i=syr; i<=nyr; i++)
					{
						log_sel(kgear)(ig)(i) = cubic_spline(sel_par(k)(i-syr+1));
					}
					break;
					
				case 5:	// time-varying bicubic spline
					ia.fill_seqadd( 0,1./(age_nodes(k)-1) );
					iy.fill_seqadd( 0,1./( yr_nodes(k)-1) );	
					bicubic_spline( iy,ia,sel_par(k),tmp2 );
					log_sel(kgear)(ig) = tmp2; 
					break;
					
				case 7:
					// time-varying selectivity based on deviations in weight-at-age
					// CHANGED This is not working and should not be used. (May 5, 2011)
					// SkDM:  I was not able to get this to run very well.
					// AUG 5, CHANGED so it no longer has the random walk component.
					p1 = mfexp(sel_par(k,1,1));
					p2 = mfexp(sel_par(k,1,2));
					
					for(i = syr; i<=nyr; i++)
					{
						dvar_vector tmpwt=log(d3_wt_avg(ig)(i)*1000)/mean(log(d3_wt_avg(ig)*1000.));
						log_sel(kgear)(ig)(i) = log( plogis(tmpwt,p1,p2)+tiny );
					}	 
					break;
					
				case 8:
					//Alternative time-varying selectivity based on weight 
					//deviations (d3_wt_dev) d3_wt_dev is a matrix(syr,nyr+1,sage,nage)
					//p3 is the coefficient that describes variation in log_sel.
					p1 = mfexp(sel_par(k,1,1));
					p2 = mfexp(sel_par(k,1,2));
					p3 = sel_par(k,1,3);
					
					for(i=syr; i<=nyr; i++)
					{
						tmp2(i) = p3*d3_wt_dev(ig)(i);
						log_sel(kgear)(ig)(i) = log( plogis<dvar_vector>(age,p1,p2)+tiny ) + tmp2(i);
					}
					break;
					
				case 11: // logistic selectivity based on mean length-at-age
					for(i=syr; i<=nyr; i++)
					{
						if( i == sel_blocks(k,byr) )
						{
							bpar ++;
							if( byr < n_sel_blocks(k) ) byr++;
						}
						p1 = mfexp(sel_par(k,bpar,1));
						p2 = mfexp(sel_par(k,bpar,2));

						dvector len = pow(d3_wt_avg(ig)(i)/d_a(ig),1./d_b(ig));

						log_sel(kgear)(ig)(i) = log( plogis<dvar_vector>(len,p1,p2) );
						//log_sel(kgear)(ig)(i) = log( plogis(len,p1,p2) );
					}	
					break;
					
				case 12: // cubic spline length-based coefficients.
					for(i=syr; i<=nyr; i++)
					{
						if( i == sel_blocks(k,byr) )
						{
							bpar ++;
							if( byr < n_sel_blocks(k) ) byr++;
						}
					
						dvector len = pow(d3_wt_avg(ig)(i)/d_a(ig),1./d_b(ig));
						log_sel(kgear)(ig)(i)=cubic_spline( sel_par(k)(bpar), len );
					}
					break;
					
					
				default:
					log_sel(kgear)(ig)=0;
					break;
					
			}  // switch

			//subtract mean to ensure mean(exp(log_sel))==1
			for(i=syr;i<=nyr;i++)
			{
				log_sel(kgear)(ig)(i) -= log( mean(mfexp(log_sel(kgear)(ig)(i))) );
				// log_sel(k)(ig)(i) -= log( max(mfexp(log_sel(k)(ig)(i))) );
			}
		}
	}  //end of gear k
	
	if(verbose)cout<<"**** Ok after calcSelectivities ****"<<endl;
	
  }	

  	
	
  	/**
  	Purpose: This function calculates fishing mortality, total mortality and annual
  	         surivival rates S=exp(-Z) for each age and year based on fishing mortality
  	         and selectivity coefficients.  Z also is updated with time-varying 
  	         natural mortality rates if specificed by user.
  	Author: Steven Martell
  	
  	Arguments:
  		None
  	
  	NOTES:
  		- Jan 5, 2012 Added catch_type to allow for catch in numbers, weight or spawn.
          In the case of spawn on kelp (roe fisheries), the Fishing mortality does not
          occur on the adult component.  
        - Added if(catch_type(k)!=3) //exclude roe fisheries
  		- F(group,year,age)
  		- Exclude type = 3, roe fisheries harvesting eggs only, not adults.
		- if dCatchData$sex is male & female combined, then allocate to both sexes.

  	TODO list:
  	[*] Dec 24, 2010.  Adding time-varying natural mortality.
  	[*] May 20, 2011.  Add cubic spline to the time-varying natural mortality.
	[ ] Calculate average M for reference point calculations based on pfc file.
	[ ] 
  	*/
FUNCTION calcTotalMortality
  {

	int ig,ii,i,k,l;
	dvariable ftmp;
	F.initialize(); 
	ft.initialize();
	
	
	// |---------------------------------------------------------------------------------|
	// | FISHING MORTALITY
	// |---------------------------------------------------------------------------------|
	// |

	for(ig=1;ig<=nCtNobs;ig++)
	{
		i  = dCatchData(ig)(1);	 //year
		k  = dCatchData(ig)(2);  //gear
		f  = dCatchData(ig)(3);  //area
		g  = dCatchData(ig)(4);  //group
		h  = dCatchData(ig)(5);  //sex
		l  = dCatchData(ig)(6);  //type

		if( i > nyr ) continue;
		if( h )
		{
			ii = pntr_ags(f,g,h);    
			ftmp = mfexp(log_ft_pars(ig));
			ft(ii)(k,i) = ftmp;
			if( l != 3 )
			{
				F(ii)(i) += ftmp*mfexp(log_sel(k)(ii)(i));
			}
		}
		else if( !h ) // h=0 case for asexual catch
		{
			for(h=1;h<=nsex;h++)
			{
				ii = pntr_ags(f,g,h);    
				ftmp = mfexp(log_ft_pars(ig));
				ft(ii)(k,i) = ftmp;
				if( l != 3 )
				{
					F(ii)(i) += ftmp*mfexp(log_sel(k)(ii)(i));
				}		
			}
		}
	}

	// |---------------------------------------------------------------------------------|
	// | NATURAL MORTALITY
	// |---------------------------------------------------------------------------------|
	// | - uses cubic spline to interpolate time-varying natural mortality
	M.initialize();
	log_m_devs.initialize();
	for(ig=1;ig<=n_ags;ig++)
	{
		g = n_group(ig);
		h = n_sex(ig);
		M(ig) = m( pntr_gs(g,h) );
		if( active( log_m_nodes) )
		{
			int nodes = size_count(log_m_nodes);
			dvector im(1,nodes);
			dvector fm(syr+1,nyr);
			im.fill_seqadd(0,1./(nodes-1));
			fm.fill_seqadd(0,1./(nyr-syr));
			vcubic_spline_function m_spline(im,log_m_nodes);
			log_m_devs = m_spline( fm );
		}

		for(i=syr+1; i<=nyr; i++)
		{
			M(ig)(i) = M(ig)(i-1) * mfexp(log_m_devs(i));
		}
		// TODO fix for reference point calculations
		// m_bar = mean( M_tot.sub(pf_cntrl(1),pf_cntrl(2)) );
	}

	// |---------------------------------------------------------------------------------|
	// | TOTAL MORTALITY
	// |---------------------------------------------------------------------------------|
	// |
	for(ig=1;ig<=n_ags;ig++)
	{
		Z(ig) = M(ig) + F(ig);
		S(ig) = mfexp(-Z(ig));
	}

	if(verbose) cout<<"**** OK after calcTotalMortality ****"<<endl;	
  }
	
	
  	/**
  	Purpose: This function initializes the numbers-at-age matrix in syr
  	         based on log_rinit and log_init_rec_devs, the annual recruitment
  	         based on log_rbar and log_rec_devs, and updates the number-at-age
  	         over time based on the survival rate calculated in calcTotalMortality.

  	Author: Steven Martell
  	
  	Arguments:
  		None
  	
  	NOTES:
		- Aug 9, 2012.  Made a change here to initialize the numbers
		  at age in syr using the natural mortality rate at age in syr. 
		  Prior to this the average (m_bar) rate was used, since this 
		  has now changed with new projection control files.  Should only
		  affect models that were using time varying natural mortality.
  		- d_iscamCntrl(5) is a flag to start at unfished conditions, so set N(syr,sage) = ro
  	
  	TODO list:
  	[ ] - Restrict log_avgrec and rec_devs to area and group dimensions (remove sex).
  	[ ] - Initialize from unfished conditions (d_iscamCntrl 5 flag is true then rt(syr) = ro)
  	*/
FUNCTION calcNumbersAtAge
  {
	int ig,ih;

	N.initialize();
	bt.initialize();
	for(ig=1;ig<=n_ags;ig++)
	{
		f  = n_area(ig);
		g  = n_group(ig);
		ih = pntr_ag(f,g);

		dvar_vector lx(sage,nage);
		dvar_vector tr(sage,nage);
		lx(sage) = 1.0;
		for(j=sage;j< nage;j++)
		{
			lx(j+1) = lx(j) * exp( -M(ig)(syr)(j) );
		}
		lx(nage) /= (1.-exp(-M(ig)(syr,nage)));
		
		if( d_iscamCntrl(5) ) // initialize at unfished conditions.
		{
			tr =  log( ro(g) ) + log(lx);
		}
		else if ( !d_iscamCntrl(5) )
		{
			tr(sage)        = ( log_avgrec(ih)+log_rec_devs(ih)(syr));
			tr(sage+1,nage) = (log_recinit(ih)+init_log_rec_devs(ih));
			tr(sage+1,nage) = tr(sage+1,nage)+log(lx(sage+1,nage));
		}
		N(ig)(syr)(sage,nage) = 1./nsex * mfexp(tr);
		log_rt(ih)(syr-nage+sage,syr) = tr.shift(syr-nage+sage);


		for(i=syr;i<=nyr;i++)
		{
			if( i>syr )
			{
				log_rt(ih)(i) = (log_avgrec(ih)+log_rec_devs(ih)(i));
				N(ig)(i,sage) = 1./nsex * mfexp( log_rt(ih)(i) );				
			}

			N(ig)(i+1)(sage+1,nage) =++elem_prod(N(ig)(i)(sage,nage-1)
			                                     ,S(ig)(i)(sage,nage-1));
			N(ig)(i+1,nage)        +=  N(ig)(i,nage)*S(ig)(i,nage);

			// average biomass for group in year i
			bt(g)(i) += N(ig)(i) * d3_wt_avg(ig)(i);
		}
		N(ig)(nyr+1,sage) = 1./nsex * mfexp( log_avgrec(ih));
		bt(g)(nyr+1) += N(ig)(nyr+1) * d3_wt_avg(ig)(nyr+1);

	}
	if(verbose)cout<<"**** Ok after calcNumbersAtAge ****"<<endl;	
  }





  	/**
  	Purpose:  This function calculates the predicted age-composition samples (A) for 
  	          both directed commercial fisheries and survey age-composition data. For 
  	          all years of data specified in the A matrix, calculated the predicted 
  	          proportions-at-age in the sampled catch-at-age.  If no catch-age data exist
  	          for a particular year i, for gear k (i.e. no directed fishery or from a 
  	          survey sample process that does not have an appreciable F), the calculate 
  	          the predicted proportion based on log(N) + log_sel(group,gear,year)
  	Author: Steven Martell
  	
  	Arguments:
  		None
  	
  	NOTES:
  		- Adapted from iSCAM 1.5.  
  		- No longer using ragged arrays for gear, the ragged matrix is indexed by:
  		  year gear area, group, sex | age columns
  		- For the residuals, note that each gear is weigthed by the conditional MLE
  		  of the variance.
  	
  	TODO list:
  	[x] - Merge redundant code from calcCatchAtAge
  	[*] - Add case where Chat data do not exsist.
	[x] - Calculate residuals A_nu; gets done automatically in dmvlogistic
	[?] - add plus group if n_A_nage < nage;  Aug 7, 2013

  	*/
  	
FUNCTION calcAgeComposition
  {
  	int ii,ig,kk;
  	dvar_vector va(sage,nage);
  	dvar_vector fa(sage,nage);
  	dvar_vector sa(sage,nage);
  	dvar_vector za(sage,nage);
  	dvar_vector ca(sage,nage);
  	dvar_vector na(sage,nage);
  	A_hat.initialize();

  	 for(kk=1;kk<=nAgears;kk++)
  	 {
  	 	for(ii=1;ii<=n_A_nobs(kk);ii++)
  	 	{
	  		i = d3_A(kk)(ii)(n_A_sage(kk)-5);
	  		k = d3_A(kk)(ii)(n_A_sage(kk)-4);
	  		f = d3_A(kk)(ii)(n_A_sage(kk)-3);
	  		g = d3_A(kk)(ii)(n_A_sage(kk)-2);
	  		h = d3_A(kk)(ii)(n_A_sage(kk)-1);
	  		// | trap for retrospecitve analysis.
	  		if(i > nyr) continue;

	  		if( h )  // age comps are sexed (h > 0)
	  		{
				ig = pntr_ags(f,g,h);
				va = mfexp(log_sel(k)(ig)(i));
				za = Z(ig)(i);
				sa = S(ig)(i);
				na = N(ig)(i);
				if( ft(ig)(k)(i)==0 )
				{
					ca = elem_prod(elem_prod(na,va),0.5*sa);
				}
				else
				{
					fa = ft(ig)(k)(i) * va;
					ca = elem_prod(elem_prod(elem_div(fa,za),1.-sa),na);					
				}
				A_hat(kk)(ii) = ca(n_A_sage(kk),n_A_nage(kk));

				// | +group if n_A_nage(kk) < nage
				if( n_A_nage(kk) < nage )
				{
					A_hat(kk)(ii)(n_A_nage(kk)) += sum( ca(n_A_nage(kk)+1,nage) );
				}
	  		}
	  		else if( !h )  // age-comps are unsexed
	  		{
	  			for(h=1;h<=nsex;h++)
	  			{
					ig = pntr_ags(f,g,h);
					va = mfexp(log_sel(k)(ig)(i));
					za = Z(ig)(i);
					sa = S(ig)(i);
					na = N(ig)(i);
					if( ft(ig)(k)(i)==0 )
					{
						ca = elem_prod(na,0.5*sa);
					}
					else
					{
						fa = ft(ig)(k)(i) * va;
						ca = elem_prod(elem_prod(elem_div(fa,za),1.-sa),na);					
					}
					A_hat(kk)(ii) += ca(n_A_sage(kk),n_A_nage(kk));

					// | +group if n_A_nage(kk) < nage
					if( n_A_nage(kk) < nage )
					{
						A_hat(kk)(ii)(n_A_nage(kk)) += sum( ca(n_A_nage(kk)+1,nage) );
					}
		  		}
	  		}
	  		A_hat(kk)(ii) /= sum( A_hat(kk)(ii) );
  	 	}
  	}
  	
	if(verbose)cout<<"**** Ok after calcAgeComposition ****"<<endl;

  }	

FUNCTION calcLengthComposition
  {
  	/*
	Purpose:  This function calculates the predicted length-composition samples (B) for 
  	          both directed commercial fisheries and survey age-composition data. For 
  	          all years of data specified in the B matrix, calculated the predicted 
  	          proportions-at-length in the sampled catch-at-length.  If no catch-length 
  	          data exist for a particular year i, for gear k (i.e. no directed fishery or 
  	          from a survey sample process that does not have an appreciable F), then 
  	          calculate the predicted proportion based on:
  	          							N(i) * sel(group,gear,year) * ALK(i)
  	          where ALK is the Age-Length Transition Key.
  	Author: Steven Martell

  	Arguments:  none

  	NOTES: 	To calculate the length composition, the catch-at-age vector is multiplied by
  			an Age_length transition key.  In theory, A_hat from the calcAgeComposition 
  			routine can be multiplied by the ALK.

  	TODO List:
  	[ ] - write this function. and Let Robyn Forrest know about it.
  	*/

  	int ii,ig,kk;
  	dvar_vector va(sage,nage);
  	dvar_vector fa(sage,nage);
  	dvar_vector sa(sage,nage);
  	dvar_vector za(sage,nage);
  	dvar_vector ca(sage,nage);
  	dvar_vector na(sage,nage);
  	A_hat.initialize();

  	 for(kk=1;kk<=nAgears;kk++)
  	 {
  	 	for(ii=1;ii<=n_A_nobs(kk);ii++)
  	 	{
	  		i = d3_A(kk)(ii)(n_A_sage(kk)-5);
	  		k = d3_A(kk)(ii)(n_A_sage(kk)-4);
	  		f = d3_A(kk)(ii)(n_A_sage(kk)-3);
	  		g = d3_A(kk)(ii)(n_A_sage(kk)-2);
	  		h = d3_A(kk)(ii)(n_A_sage(kk)-1);
	  		
	  		// | trap for retrospecitve analysis.
	  		if(i > nyr) continue;

	  		if( h )
	  		{
				ig = pntr_ags(f,g,h);
				va = mfexp(log_sel(k)(ig)(i));
				za = Z(ig)(i);
				sa = S(ig)(i);
				na = N(ig)(i);
				if( ft(ig)(k)(i)==0 )
				{
					ca = elem_prod(na,0.5*sa);
				}
				else
				{
					fa = ft(ig)(k)(i) * va;
					ca = elem_prod(elem_prod(elem_div(fa,za),1.-sa),na);					
				}
				A_hat(kk)(ii) = ca(n_A_sage(kk),n_A_nage(kk));

				// | +group if n_A_nage(kk) < nage
				if( n_A_nage(kk) < nage )
				{
					A_hat(kk)(ii)(n_A_nage(kk)) += sum( ca(n_A_nage(kk)+1,nage) );
				}
	  		}
	  		else if( !h )
	  		{
	  			for(h=1;h<=nsex;h++)
	  			{
					ig = pntr_ags(f,g,h);
					va = mfexp(log_sel(k)(ig)(i));
					za = Z(ig)(i);
					sa = S(ig)(i);
					na = N(ig)(i);
					if( ft(ig)(k)(i)==0 )
					{
						ca = elem_prod(na,0.5*sa);
					}
					else
					{
						fa = ft(ig)(k)(i) * va;
						ca = elem_prod(elem_prod(elem_div(fa,za),1.-sa),na);					
					}
					A_hat(kk)(ii) += ca(n_A_sage(kk),n_A_nage(kk));

					// | +group if n_A_nage(kk) < nage
					if( n_A_nage(kk) < nage )
					{
						A_hat(kk)(ii)(n_A_nage(kk)) += sum( ca(n_A_nage(kk)+1,nage) );
					}
		  		}
	  		}
	  		A_hat(kk)(ii) /= sum( A_hat(kk)(ii) );
  	 	}
  	}
  	
	if(verbose)cout<<"**** Ok after calcLengthComposition ****"<<endl;

  }

FUNCTION calcTotalCatch
  {
  	/*
  	Purpose:  This function calculates the total catch.  
  	Dependencies: Must call calcCatchAtAge function first.
  	Author: Steven Martell
  	
  	Arguments:
  		None
  	
  	NOTES:
  		
  	
  	TODO list:
  	[ ] get rid of the obs_ct, ct, eta array structures, inefficient, better to use
  	    a matrix, then cbind the predicted catch and residuals for report. (ie. an R
  	    data.frame structure and use melt to ggplot for efficient plots.)
  	*/
  	int ii,l,ig;
  	double d_ct;

  	ct.initialize();
  	eta.initialize();
  	
  	dvar_vector     fa(sage,nage);
  	dvar_vector     ca(sage,nage);
  	dvar_vector     sa(sage,nage);
  	dvar_vector     za(sage,nage);
  	
  	

  	for(ii=1;ii<=nCtNobs;ii++)
	{
		i    = dCatchData(ii,1);
		k    = dCatchData(ii,2);
		f    = dCatchData(ii,3);
		g    = dCatchData(ii,4);
		h    = dCatchData(ii,5);
		l    = dCatchData(ii,6);
		d_ct = dCatchData(ii,7);
  		
  		// | trap for retro year
  		if( i>nyr ) continue;


		switch(l)
		{
			case 1:  // catch in weight
				if( h )
				{
					ig     = pntr_ags(f,g,h);
					fa     = ft(ig)(k)(i) * mfexp(log_sel(k)(ig)(i));
					za     = Z(ig)(i);
					sa     = S(ig)(i);
					ca     = elem_prod(elem_prod(elem_div(fa,za),1.-sa),N(ig)(i));
					ct(ii) = ca * d3_wt_avg(ig)(i);
				}
				else if( !h )
				{
					for(h=1;h<=nsex;h++)
					{
						ig     = pntr_ags(f,g,h);
						fa     = ft(ig)(k)(i) * mfexp(log_sel(k)(ig)(i));
						za     = Z(ig)(i);
						sa     = S(ig)(i);
						ca     = elem_prod(elem_prod(elem_div(fa,za),1.-sa),N(ig)(i));
						ct(ii)+= ca * d3_wt_avg(ig)(i);		
					}
				}
			break;

			case 2:  // catch in numbers
				if( h )
				{
					ig     = pntr_ags(f,g,h);
					fa     = ft(ig)(k)(i) * mfexp(log_sel(k)(ig)(i));
					za     = Z(ig)(i);
					sa     = S(ig)(i);
					ca     = elem_prod(elem_prod(elem_div(fa,za),1.-sa),N(ig)(i));
					ct(ii) = sum( ca );
				}
				else if( !h )
				{
					for(h=1;h<=nsex;h++)
					{
						ig     = pntr_ags(f,g,h);
						fa     = ft(ig)(k)(i) * mfexp(log_sel(k)(ig)(i));
						za     = Z(ig)(i);
						sa     = S(ig)(i);
						ca     = elem_prod(elem_prod(elem_div(fa,za),1.-sa),N(ig)(i));
						ct(ii)+= sum( ca );
					}
				}
			break;

			case 3:  // roe fisheries, special case
				if( h )
				{
					ig            = pntr_ags(f,g,h);
					dvariable ssb = N(ig)(i) * d3_wt_mat(ig)(i);
					ct(ii)        = (1.-exp(-ft(ig)(k)(i))) * ssb;
				}
				else if( !h )
				{
					for(h=1;h<=nsex;h++)
					{
						ig            = pntr_ags(f,g,h);
						dvariable ssb = N(ig)(i) * d3_wt_mat(ig)(i);
						ct(ii)       += (1.-exp(-ft(ig)(k)(i))) * ssb;
					}
				}
			break;
		}	// end of switch

		// | catch residual
		eta(ii) = log(d_ct+TINY) - log(ct(ii)+TINY);
	}
	if(verbose)cout<<"**** Ok after calcTotalCatch ****"<<endl;
  }


	
  	/**
  	Purpose:  This function computes the mle for survey q, calculates the survey 
  	          residuals (epsilon).
  	Author: Steven Martell
  	
  	Arguments:
  		None
  	
  	NOTES:
  		- Oct 31, 2010, added retrospective counter.
  		- Nov 22, 2010, adding multiple surveys. 
  		Still need to check with retrospective option
  		- Nov 30, 2010, adjust the suvery biomass by the fraction of Z that has occurred 
  		when the survey was conducted. For herring spawning biomass this would be 
  		after the fishery has taken place.
  		- Dec 6, 2010, modified predicted survey biomass to accomodate empirical
  		weight-at-age data (d3_wt_avg).
  		- May 11, 2011.  Vivian Haist pointed out an error in survey biomass comparison.
  		The spawning biomass was not properly calculated in this routine. I.e. its 
  		different than the spawning biomass in the stock-recruitment routine. (Based on 
  		fecundity which changes with time when given empirical weight-at-age data.)
  		- Jan 6, 2012.  CHANGED corrected spawn survey observations to include a roe 
  		fishery that would remove potential spawn that would not be surveyed.
  		- d3_survey_data: (iyr index(it) gear area group sex wt timing)
  		- for MLE of survey q, using weighted mean of zt to calculate q.

  	TODO list:
  	    [?] - add capability to accomodate priors for survey q's.
  	    [ ] - verify q_prior=2 option for random walk in q.
  	    [ ] - For sel_type==3, may need to reduce abundance by F on spawning biomass (herring)
 
  	TODO LIST:
	  [ ] - add capability to accompodate priors for survey catchabiliyt coefficients.

  */
FUNCTION calcSurveyObservations
  {
	
	int ii,kk,ig,nz;
	double di;
	dvariable ftmp;
	dvar_vector Na(sage,nage);
	dvar_vector va(sage,nage);
	dvar_vector sa(sage,nage);
	epsilon.initialize();
	it_hat.initialize();

	for(kk=1;kk<=nItNobs;kk++)
	{
		// | Vulnerable number-at-age to survey.
		dvar_matrix V(1,n_it_nobs(kk),sage,nage);
		V.initialize();
		nz = 0;
		for(ii=1;ii<=n_it_nobs(kk);ii++)
		{
			i    = d3_survey_data(kk)(ii)(1);
			k    = d3_survey_data(kk)(ii)(3);
			f    = d3_survey_data(kk)(ii)(4);
			g    = d3_survey_data(kk)(ii)(5);
			h    = d3_survey_data(kk)(ii)(6);
			di   = d3_survey_data(kk)(ii)(8);

			// | trap for retrospective nyr change
			if( i > nyr ) continue;

			nz ++;

			// h ==0?h=1:NULL;
			Na.initialize();
			for(h=1;h<=nsex;h++)
			{
				ig  = pntr_ags(f,g,h);
				va  = mfexp( log_sel(k)(ig)(i) );
				sa  = mfexp( -Z(ig)(i)*di );
				Na  = elem_prod(N(ig)(i),sa);
				switch(n_survey_type(kk))
				{
					case 1:
						V(ii) += elem_prod(Na,va);
					break; 
					case 2:
						V(ii) += elem_prod(elem_prod(Na,va),d3_wt_avg(ig)(i));
					break;
					case 3:
						V(ii) += elem_prod(Na,d3_wt_mat(ig)(i));
					break;
				}
			}
		
		} // end of ii loop
		dvector     it = trans(d3_survey_data(kk))(2)(1,nz);
		dvector     wt = trans(d3_survey_data(kk))(7)(1,nz);
		            wt = wt/sum(wt);
		dvar_vector t1 = rowsum(V);
		dvar_vector zt = log(it) - log(t1(1,nz));
		dvariable zbar = sum(elem_prod(zt,wt));
				 q(kk) = mfexp(zbar);

		// | survey residuals
		epsilon(kk).sub(1,nz) = zt - zbar;
		 it_hat(kk).sub(1,nz) = q(kk) * t1(1,nz);

		// | SPECIAL CASE: penalized random walk in q.
		if( q_prior(kk)==2 )
		{
			epsilon(kk).initialize();
			dvar_vector fd_zt     = first_difference(zt);
			dvariable  zw_bar     = sum(elem_prod(fd_zt,wt(1,nz-1)));
			epsilon(kk).sub(1,nz-1) = fd_zt - zw_bar;
			qt(kk)(1) = exp(zt(1));
			for(ii=2;ii<=nz;ii++)
			{
				qt(kk)(ii) = qt(kk)(ii-1) * exp(fd_zt(ii-1));
			}
			it_hat(kk).sub(1,nz) = elem_prod(qt(kk)(1,nz),t1(1,nz));
		}
	}
	if(verbose)cout<<"**** Ok after calcSurveyObservations ****"<<endl;
	
  }

  
  	/**
	Purpose:  
		This function is used to derive the underlying stock-recruitment 
		relationship that is ultimately used in determining MSY-based reference 
		points.  The objective of this function is to determine the appropriate 
		Ro, Bo and steepness values of either the Beverton-Holt or Ricker  Stock-
		Recruitment Model:

		Beverton-Holt Model
		\f$ Rt=k*Ro*St/(Bo+(k-1)*St)*exp(delta-0.5*tau*tau) \f$

		Ricker Model
		\f$ Rt=so*St*exp(-beta*St)*exp(delta-0.5*tau*tau) \f$
			
		The definition of a stock is based on group only. At this point, spawning biomass
		from all areas for a given group is the assumed stock, and the resulting
		recruitment is compared with the estimated recruits|group for all areas.

  	Author: Steven Martell
  	
  	Arguments:
  		None
  	
  	NOTES:
		Psuedocode:
		-1) Get average natural mortality rate at age.
		-2) Calculate survivorship to time of spawning.
		-3) Calculate unfished spawning biomass per recruit.
		-4) Compute spawning biomass vector & substract roe fishery
		-5) Project spawning biomass to nyr+1 under natural mortality.
		-6) Calculate stock recruitment parameters (so, beta);
		-7) Calculate predicted recruitment
		-8) Compute residuals from estimated recruitments.
  			
  	
  	TODO list:
	  [?] - Change step 3 to be a weighted average of spawning biomass per recruit by area.
	  [?] - Increase dimensionality of ro, sbo, so, beta, and steepness to ngroup.
	  [?] - Add autocorrelation in recruitment residuals with parameter \f$ \gamma_r \f$.

  	*/
FUNCTION void calcStockRecruitment()
  {

  	int ig,ih;
  	rt.initialize();
  	sbt.initialize();
  	delta.initialize();
	
	dvariable phib;//,so,beta;
	dvector         fa(sage,nage);
	dvar_vector   stmp(sage,nage);
	dvar_vector     ma(sage,nage);
	dvar_vector tmp_rt(syr+sage,nyr);
	dvar_vector     lx(sage,nage); 
	dvar_vector     lw(sage,nage); 
	
	
	for(g=1;g<=ngroup;g++)
	{
		lx.initialize();
		lw.initialize();
		lx(sage) = 1.0;
		lw(sage) = 1.0;
		phib = 0;
		for(f=1;f<=narea;f++)
		{
			for(h=1;h<=nsex;h++)
			{
				ig = pntr_ags(f,g,h);

				// | Step 1. average natural mortality rate at age.
				// | Step 2. calculate survivorship
				for(j=sage;j<=nage;j++)
				{
					ma(j) = mean(trans(M(ig))(j));
					fa(j) = mean( trans(d3_wt_mat(ig))(j) );
					if(j > sage)
					{
						lx(j) = lx(j-1) * mfexp(-ma(j-1));
					}
					lw(j) = lx(j) * mfexp(-ma(j)*d_iscamCntrl(13));
				}
				lx(nage) /= 1.0 - mfexp(-ma(nage));
				lw(nage) /= 1.0 - mfexp(-ma(nage));
				
				// | Step 3. calculate average spawing biomass per recruit.
				phib += 1./(narea*nsex) * lw*fa;

				// | Step 4. compute spawning biomass at time of spawning.
				for(i=syr;i<=nyr;i++)
				{
					stmp      = mfexp(-Z(ig)(i)*d_iscamCntrl(13));
					sbt(g,i) += elem_prod(N(ig)(i),d3_wt_mat(ig)(i)) * stmp;
				}

				// | Step 5. spawning biomass projection under natural mortality only.
				stmp          = mfexp(-M(ig)(nyr)*d_iscamCntrl(13));
				sbt(g,nyr+1) += elem_prod(N(ig)(nyr),d3_wt_mat(ig)(i)) * stmp;
			}

			// | Estimated recruits
			ih     = pntr_ag(f,g);
			rt(g) += mfexp(log_rt(ih)(syr+sage,nyr));
		}

		// | Step 6. calculate stock recruitment parameters (so, beta, sbo);
		so(g)  = kappa(g)/phib;
		sbo(g) = ro(g) * phib;

		// | Step 7. calculate predicted recruitment.
		dvar_vector tmp_st = sbt(g)(syr,nyr-sage).shift(syr+sage);
		switch(int(d_iscamCntrl(2)))
		{
			case 1:  // | Beverton Holt model
				beta(g)   = (kappa(g)-1.)/sbo(g);
				tmp_rt    = elem_div(so(g)*tmp_st,1.+beta(g)*tmp_st);
			break;

			case 2:  // | Ricker model
				beta(g)   = log(kappa(g))/sbo(g);
				tmp_rt    = elem_prod(so(g)*tmp_st,exp(-beta(g)*tmp_st));
			break;
		}
		
		// | Step 8. // residuals in stock-recruitment curve with gamma_r = 0
		delta(g) = log(rt(g))-log(tmp_rt)+0.5*tau*tau;

		// Autocorrelation in recruitment residuals.
		// if gamma_r > 0 then 
		if( active(gamma_r) )
		{
			int byr = syr+sage+1;
			delta(g)(byr,nyr) 	= log(rt(g)(byr,nyr)) 
									- (1.0-gamma_r)*log(tmp_rt(byr,nyr)) 
									- gamma_r*log(++rt(g)(byr-1,nyr-1))
									+ 0.5*tau*tau;			
		}


	}
	
	if(verbose)cout<<"**** Ok after calcStockRecruitment ****"<<endl;
	
  }
	
FUNCTION calcObjectiveFunction
  {
  	/*
  	Purpose:  This function computes the objective function that ADMB will minimize.
  	Author: Steven Martell
  	
  	Arguments:
  		None
  	
  	NOTES:
		There are several components to the objective function
		Likelihoods (nlvec):
			-1) likelihood of the catch data
			-2) likelihood of the survey abundance index
			-3) likelihood of age composition data 
			-4) likelihood for stock-recruitment relationship
			-5) penalized likelihood for fishery selectivities
			-6) penalized likelihood for fishery selectivities
  		
  	
  	TODO list:
	[*]	- Dec 20, 2010.  SJDM added prior to survey qs.
		  q_prior is an ivector with current options of 0 & 1 & 2.
		  0 is a uniform density (ignored) and 1 is a normal
		  prior density applied to log(q), and 2 is a random walk in q.
  	[ ] - Allow for annual sig_c values in catch data likelihood.
  	[ ] - Increase dimensionality of sig and tau to ngroup.
  	[ ] - Correct likelihood for cases when rho > 0 (Schnute & Richards, 1995)
  	*/



// 	int i,j,k;
// 	double o=1.e-10;

	nlvec.initialize();
	
	// |---------------------------------------------------------------------------------|
	// | LIKELIHOOD FOR CATCH DATA
	// |---------------------------------------------------------------------------------|
	// | - This likelihood changes between phases n-1 and n:
	// | - Phase (n-1): standard deviation in the catch based on user input d_iscamCntrl(3)
	// | - Phase (n)  : standard deviation in the catch based on user input d_iscamCntrl(4)
	// | 

	double sig_c =d_iscamCntrl(3);
	if(last_phase())
	{
		sig_c=d_iscamCntrl(4);
	}
	if( active(log_ft_pars) )
	{
		nlvec(1) = dnorm(eta,0.0,sig_c);
	}


	// |---------------------------------------------------------------------------------|
	// | LIKELIHOOD FOR RELATIVE ABUNDANCE INDICES
	// |---------------------------------------------------------------------------------|
	// | - sig_it     -> vector of standard deviations based on relative wt for survey.
	// |
	for(k=1;k<=nItNobs;k++)
	{
		dvar_vector sig_it = sig/it_wt(k);
		nlvec(2,k)=dnorm(epsilon(k),sig_it);
	}
	
	
	// |---------------------------------------------------------------------------------|
	// | LIKELIHOOD FOR AGE-COMPOSITION DATA
	// |---------------------------------------------------------------------------------|
	// | - Two options based on d_iscamCntrl(14):
	// | - 	1 -> multivariate logistic using conditional MLE of the variance for weight.
	// | -  2 -> multnomial, assumes input sample size as n in n log(p)
	// | -  Both likelihoods pool pmin (d_iscamCntrl(16)) into adjacent yearclass.
	// | -  PSEUDOCODE:
	// | -    => first determine appropriate dimensions for each of nAgears arrays (naa)
	// | -    => second extract sub arrays into obs (O) and predicted (P)
	// | -    => Compute either dmvlogistic, or dmultinom negative loglikehood.
	// | 
	// | TODO:
	// | [ ] - change A_nu to data-type variable, does not need to be differentiable.
	// |
	A_nu.initialize();
	for(k=1;k<=nAgears;k++)
	{	
		if( n_A_nobs(k)>0 )
		{
			int naa=0;
			int iyr;
			//retrospective counter
			for(i=1;i<=n_A_nobs(k);i++)
			{
				iyr = d3_A(k)(i)(n_A_sage(k)-5);	//index for year
				if(iyr<=nyr) naa++;
			}
			
			dmatrix     O = trans(trans(d3_A_obs(k)).sub(n_A_sage(k),n_A_nage(k))).sub(1,naa);
			dvar_matrix P = trans(trans(A_hat(k)).sub(n_A_sage(k),n_A_nage(k))).sub(1,naa);
			dvar_matrix nu(O.rowmin(),O.rowmax(),O.colmin(),O.colmax()); 
			nu.initialize();
			
			// | Choose form of the likelihood based on d_iscamCntrl(14) switch
			//switch(int(d_iscamCntrl(14)))
			logistic_normal cLN_Age( O,P,dMinP(k),dEps(k) );
			logistic_student_t cLST_Age( O,P,dMinP(k),dEps(k) );
			switch( int(nCompLikelihood(k)) )
			{
				case 1:
					nlvec(3,k) = dmvlogistic(O,P,nu,age_tau2(k),dMinP(k));
				break;
				case 2:
					nlvec(3,k) = dmultinom(O,P,nu,age_tau2(k),dMinP(k));
				break;
				case 3:
					if( !active(log_age_tau2(k)) )                 // LN1 Model
					{
						nlvec(3,k)  = cLN_Age();	
					}
					else
					{
						nlvec(3,k) = cLN_Age( exp(log_age_tau2(k)) );
					}

					// Residual
					if(last_phase())
					{
						nu          = cLN_Age.get_standardized_residuals();
						age_tau2(k) = cLN_Age.get_sigma2();
					}
				break;

				case 4:
					//logistic_normal cLN_Age( O,P,dMinP(k),dEps(k) );
					if( active(phi1(k)) && !active(phi2(k)) )  // LN2 Model
					{
						nlvec(3,k)   = cLN_Age(exp(log_age_tau2(k)),phi1(k));	
					}
					if( active(phi1(k)) && active(phi2(k)) )   // LN3 Model
					{
						nlvec(3,k)   = cLN_Age(exp(log_age_tau2(k)),phi1(k),phi2(k));	
					}

					// Residual
					if(last_phase())
					{
						nu          = cLN_Age.get_standardized_residuals();
						age_tau2(k) = cLN_Age.get_sigma2();
					}

				break;

				case 5: // Logistic-normal with student-t
					if( !active(log_degrees_of_freedom(k)) )
					{
						nlvec(3,k) = cLST_Age();
					}
					else
					{
						nlvec(3,k) = cLST_Age(exp(log_degrees_of_freedom(k)));
					}

					// Residual
					if(last_phase())
					{
						nu          = cLST_Age.get_standardized_residuals();
						age_tau2(k) = cLST_Age.get_sigma2();
					}
				break;
			}
			
			// | Extract residuals.
			for(i=1;i<=naa;i++)
			{
				A_nu(k)(i)(n_A_sage(k),n_A_nage(k))=nu(i);
			}
		}
	}
	
	// |---------------------------------------------------------------------------------|
	// | STOCK-RECRUITMENT LIKELIHOOD COMPONENT
	// |---------------------------------------------------------------------------------|
	// | - tau is the process error standard deviation.
	if( active(theta(1)) || active(theta(2)) )
	{
		for(g=1;g<=ngroup;g++)
		{
			nlvec(4,g) = dnorm(delta(g),tau);
		}
	}

	// |---------------------------------------------------------------------------------|
	// | LIKELIHOOD COMPONENTS FOR SELECTIVITY PARAMETERS
	// |---------------------------------------------------------------------------------|
	// | - lambda_1  -> penalty weight for smoothness
	// | - lambda_2  -> penalty weight for dome-shape
	// | - lambda_3  -> penalty weight for inter-annual variation.
	dvar_vector lvec(1,7); 
	lvec.initialize();
	int ig;
	for(k=1;k<=ngear;k++)
	{
		if(active(sel_par(k)))
		{
			//if not using logistic selectivity then
			//CHANGED from || to &&  May 18, 2011 Vivian
			if( isel_type(k)!=1 && 
				isel_type(k)!=7 && 
				isel_type(k)!=8 &&
				isel_type(k)!=11 )  
			{
				for(ig=1;ig<=n_ags;ig++)
				{
				for(i=syr;i<=nyr;i++)
				{
					//curvature in selectivity parameters
					dvar_vector df2 = first_difference(first_difference(log_sel(k)(ig)(i)));
					nlvec(5,k)     += lambda_1(k)/(nage-sage+1)*df2*df2;

					//penalty for dome-shapeness
					for(j=sage;j<=nage-1;j++)
						if(log_sel(k,ig,i,j)>log_sel(k,ig,i,j+1))
							nlvec(6,k)+=lambda_2(k)
										*square( log_sel(k,ig,i,j)-log_sel(k,ig,i,j+1) );
				}
				}
			}
			
			/*
			Oct 31, 2012 Halloween! Added 2nd difference penalty on time 
			for isel_type==(4)

			Mar 13, 2013, added 2nd difference penalty on isel_type==5 
			*/
			if( isel_type(k)==4 || isel_type(k)==5 || n_sel_blocks(k) > 1 )
			{
				for(ig=1;ig<=n_ags;ig++)
				{
					
				dvar_matrix trans_log_sel = trans( log_sel(k)(ig) );
				for(j=sage;j<=nage;j++)
				{
					dvar_vector df2 = first_difference(first_difference(trans_log_sel(j)));
					nlvec(7,k)     +=  lambda_3(k)/(nage-sage+1)*norm2(df2);
				}
				}
			}
			
		}
	}
	
	
	// |---------------------------------------------------------------------------------|
	// | CONSTRAINTS FOR SELECTIVITY DEVIATION VECTORS
	// |---------------------------------------------------------------------------------|
	// | [?] - TODO for isel_type==2 ensure mean 0 as well.
	// |
	for(k=1;k<=ngear;k++)
	{
		if( active(sel_par(k)) &&
			isel_type(k)!=1    &&
			isel_type(k)!=7    &&
			isel_type(k)!=8    &&
			isel_type(k)!=11 )
		{
			dvariable s = 0;
			if(isel_type(k)==5)  //bicubic spline version ensure column mean = 0
			{
				dvar_matrix tmp = trans(sel_par(k));
				for(j=1;j<=tmp.rowmax();j++)
				{
					s=mean(tmp(j));
					lvec(1)+=10000.0*s*s;
				}
			}
			if( isel_type(k)==2 ||
			    isel_type(k)==3 ||
			 	isel_type(k)==4 || 
				isel_type(k)==12 )
			{
				dvar_matrix tmp = sel_par(k);
				for(j=1;j<=tmp.rowmax();j++)
				{
					s=mean(tmp(j));
					lvec(1)+=10000.0*s*s;
				}
			}
		}
	}
	
	
	// |---------------------------------------------------------------------------------|
	// | PRIORS FOR LEADING PARAMETERS p(theta)
	// |---------------------------------------------------------------------------------|
	// | - theta_prior is a switch to determine which statistical distribution to use.
	// |
	dvariable ptmp; 
	dvar_vector priors(1,npar);
	priors.initialize();
	for(i=1;i<=npar;i++)
	{
		ptmp = 0;
		for(j=1;j<=ipar_vector(i);j++)
		{
			if( active(theta(i)) )
			{
				switch(theta_prior(i))
				{
				case 1:		//normal
					ptmp += dnorm(theta(i,j),theta_control(i,6),theta_control(i,7));
					break;
					
				case 2:		//lognormal CHANGED RF found an error in dlnorm prior. rev 116
					ptmp += dlnorm(theta(i,j),theta_control(i,6),theta_control(i,7));
					break;
					
				case 3:		//beta distribution (0-1 scale)
					double lb,ub;
					lb=theta_lb(i);
					ub=theta_ub(i);
					ptmp += dbeta((theta(i,j)-lb)/(ub-lb),theta_control(i,6),theta_control(i,7));
					break;
					
				case 4:		//gamma distribution
					ptmp += dgamma(theta(i,j),theta_control(i,6),theta_control(i,7));
					break;
					
				default:	//uniform density
					ptmp += log(1./(theta_control(i,3)-theta_control(i,2)));
					break;
				}
			}
		}
		priors(i) = ptmp;	
	}
	
	// |---------------------------------------------------------------------------------|
	// | PRIOR FOR SURVEY Q
	// |---------------------------------------------------------------------------------|
	// |
	dvar_vector qvec(1,nits);
	qvec.initialize();
	for(k=1;k<=nits;k++)
	{
		if(q_prior(k) == 1 )
		{
			qvec(k) = dnorm( log(q(k)), mu_log_q(k), sd_log_q(k) );
		}
	}
	
	
// 	//** Legacy **  By accident took Rick Methot's bag from Nantes.
// 	//301 787 0241  Richard Methot cell phone.
// 	//ibis charles du gaulle at
// 	//01 49 19 19 20
	

	// |---------------------------------------------------------------------------------|
	// | LIKELIHOOD PENALTIES TO REGULARIZE SOLUTION
	// |---------------------------------------------------------------------------------|
	// | - pvec(1)  -> penalty on mean fishing mortality rate.
	// | - pvec(2)  -> penalty on first difference in natural mortality rate deviations.
	// | - pvec(4)  -> penalty on recruitment deviations.
	// | - pvec(5)  -> penalty on initial recruitment vector.
	// | - pvec(6)  -> constraint to ensure sum(log_rec_dev) = 0
	// | - pvec(7)  -> constraint to ensure sum(init_log_rec_dev) = 0
	// |
	dvar_vector pvec(1,7);
	pvec.initialize();
	
	dvariable log_fbar = mean(log_ft_pars);
	if(last_phase())
	{
		
		pvec(1) = dnorm(log_fbar,log(d_iscamCntrl(7)),d_iscamCntrl(9));
		
		// | Penalty for log_rec_devs (large variance here)
		for(g=1;g<=n_ag;g++)
		{
			pvec(4) += dnorm(log_rec_devs(g),2.0);
			pvec(5) += dnorm(init_log_rec_devs(g),2.0);
			dvariable s = 0;
			s = mean(log_rec_devs(g));
			pvec(6) += 1.e5 * s*s;
			s = mean(init_log_rec_devs(g));
			pvec(7) += 1.e5 * s*s;
		}
	}
	else
	{

		pvec(1) = dnorm(log_fbar,log(d_iscamCntrl(7)),d_iscamCntrl(8));
		
		//Penalty for log_rec_devs (CV ~ 0.0707) in early phases
		for(g=1;g<=n_ag;g++)
		{
			pvec(4) += 100.*norm2(log_rec_devs(g));
			pvec(5) += 100.*norm2(init_log_rec_devs(g));
			dvariable s = 0;
			s = mean(log_rec_devs(g));
			pvec(6) += 1.e5 * s*s;
			s = mean(init_log_rec_devs(g));
			pvec(7) += 1.e5 * s*s;
		}
	}
	
	if(active(log_m_nodes))
	{
		double std_mdev = d_iscamCntrl(11);
		dvar_vector fd_mdevs=first_difference(log_m_devs);
		pvec(2)  = dnorm(fd_mdevs,std_mdev);
		pvec(2) += 0.5*norm2(log_m_nodes);
	}
	
	
	if(verbose)
	{
		COUT(nlvec);
		COUT(lvec);
		COUT(priors);
		COUT(pvec);
		COUT(qvec);
	}
	// COUT(nlvec);
	objfun  = sum(nlvec);
	objfun += sum(lvec);
	objfun += sum(priors);
	objfun += sum(pvec);
	objfun += sum(qvec);
	nf++;
	if(verbose)cout<<"**** Ok after calcObjectiveFunction ****"<<endl;
	
  }






// FUNCTION void equilibrium(const double& fe, const dvector& ak, const double& ro, const double& kap, const double& m, const dvector& age, const dvector& wa, const dvector& fa, const dmatrix& va,double& re,double& ye,double& be,double& ve,double& dye_df,double& d2ye_df2)//,double& phiq,double& dphiq_df, double& dre_df)
//   {
// 	/*
// 	Equilibrium age-structured model used to determin Fmsy and MSY based reference points.
// 	Author: Steven Martell
	
// 	Comments: 
// 	This code uses a numerical approach to determine a vector of fe_multipliers
// 	to ensure that the dAllocation is met for each gear type.
	
// 	args:
// 	fe	-steady state fishing mortality
// 	ak	-dAllocation of total ye to gear k.
// 	ro	-unfished sage recruits
// 	kap	-recruitment compensation ration
// 	m	-instantaneous natural mortality rate
// 	age	-vector of ages
// 	wa	-mean weight at age
// 	fa	-mean fecundity at age
// 	va	-mean vulnerablity at age for fe gear.

	
// 	Modified args:
// 	re	-steady state recruitment
// 	ye	-steady state yield
// 	be	-steady state spawning biomass
// 	phiq		-per recruit yield
// 	dre_df		-partial of recruitment wrt fe
// 	dphiq_df	-partial of per recruit yield wrt fe
	
// 	LUCIE'S RULE: the derivative of a sum is the sum of its derivatives.
// 	Lucie says: there is some nasty calculus in here daddy, are you sure
// 	you've got it right?
	
// 	I've got it pretty close. 
	
// 	DEPRECATE THIS FUNCTION.  NOW DONE IN THE MSY CLASS
	
// 	*/
// 	int i,j,k;
// 	int nage    = max(age);
// 	int sage    = min(age);
// 	double  dre_df;
// 	double  phif;
// 	dvector lx(sage,nage);
// 	dvector lz(sage,nage);
// 	dvector lambda(1,ngear);        //F-multiplier
// 	dvector phix(1,ngear);
// 	dvector phiq(1,ngear);
// 	dvector dphiq_df(1,ngear);
// 	dvector dyek_df(1,ngear);
// 	dvector d2yek_df2(1,ngear);
// 	dvector yek(1,ngear);
// 	dmatrix qa(1,ngear,sage,nage);
// 	dmatrix xa(1,ngear,sage,nage);  //vulnerable numbers per recruit
	
// 	lx          = pow(exp(-m),age-double(sage));
// 	lx(nage)   /=(1.-exp(-m));
// 	double phie = lx*fa;		// eggs per recruit
// 	double so   = kap/phie;
// 	double beta = (kap-1.)/(ro*phie);
// 	lambda      = ak/mean(ak);	// multiplier for fe for each gear
	
	
// 	/* Must iteratively solve for f-multilier */
// 	for(int iter=1;iter<=30;iter++)
// 	{
// 		/* Survivorship under fished conditions */
// 		lz(sage)    = 1.0;
// 		lambda     /= mean(lambda);
// 		dvector fk  = fe*lambda;
// 		dvector ra  = lambda*va;
// 		dvector za  = m + fe*ra;
// 		dvector sa  = mfexp(-za);
// 		dvector oa  = 1.0 - sa;
		
		
// 		for(k=1;k<=ngear;k++)
// 		{
// 			qa(k) = elem_prod(elem_div(lambda(k)*va(k),za),oa);
// 			xa(k) = elem_prod(elem_div(va(k),za),oa);
// 		}
		
// 		double dlz_df = 0, dphif_df = 0;
// 		dphiq_df.initialize();
// 		dre_df   = 0;
// 		for(j=sage;j<=nage;j++)
// 		{
// 			if(j>sage) lz(j)  = lz(j-1) * sa(j-1);
// 			if(j>sage) dlz_df = dlz_df  * sa(j-1) - lz(j-1)*ra(j-1)*sa(j-1);
			
// 			if(j==nage)
// 			{
// 				lz(j)  = lz(j) / oa(j);
				
// 				double t4 = (-ra(j-1)+ra(j))*sa(j)+ra(j-1);
// 				dlz_df = dlz_df/oa(j) - (lz(j-1)*sa(j-1)*t4) / square(oa(j));
// 			}
			
// 			dphif_df   = dphif_df+fa(j)*dlz_df;
// 			for(k=1;k<=ngear;k++)
// 			{
// 				double t1   = lambda(k) * wa(j) *va(k,j) * ra(j) * lz(j);
// 				double t3   = -1. + (1.+za(j)) * sa(j);
// 				double t9   = square(za(j));
// 				dphiq_df(k)+= wa(j)*qa(k,j)*dlz_df + t1 * t3 / t9; 
// 			}
// 		} 
		
// 		phif   = elem_prod(lz,exp(-za*d_iscamCntrl(13)))*fa;
// 		re     = ro*(kap-phie/phif)/(kap-1.);
// 		dre_df = ro/(kap-1.0)*phie/square(phif)*dphif_df;
		
// 		/* Equilibrium yield */
// 		for(k=1;k<=ngear;k++)
// 		{
// 			phix(k)      = sum(elem_prod(elem_prod(lz,wa),xa(k)));
// 			phiq(k)      = sum(elem_prod(elem_prod(lz,wa),qa(k)));
// 			yek(k)       = fe*re*phiq(k);
// 			dyek_df(k)   = re*phiq(k) + fe*phiq(k)*dre_df + fe*re*dphiq_df(k);
// 			d2yek_df2(k) = phiq(k)*dre_df + re*dphiq_df(k);
// 		}
		
// 		/* Iterative soln for lambda */
// 		dvector pk = yek/sum(yek);
// 		dvector t1 = elem_div(ak,pk+1.e-30);
// 		lambda     = elem_prod(lambda,t1);
// 		if(abs(sum(ak-pk))<1.e-6) break;
// 	} // end of iter
// 	ve       = re*sum(elem_prod(ak,phix));
// 	be       = re*phif;
// 	ye       = sum(yek);
// 	dye_df   = sum(dyek_df);
// 	d2ye_df2 = sum(d2yek_df2);

// 	// cout<<"EQUILIBRIUM CODE "<<setprecision(4)<<setw(2)<<fe<<setw(3)<<" "
// 	// <<ye<<setw(5)<<" "<<dye_df<<"  "<<dyek_df(1,3)<<endl;
//   }



	
// FUNCTION void equilibrium(const double& fe,const double& ro, const double& kap, const double& m, const dvector& age, const dvector& wa, const dvector& fa, const dvector& va,double& re,double& ye,double& be,double& phiq,double& dphiq_df, double& dre_df)
//   {
// 	/*
// 	This is the equilibrium age-structured model that is 
// 	conditioned on fe (the steady state fishing mortality rate).
	
// 	In the case of multiple fisheries, fe is to be considered as the
// 	total fishing mortality rate and each fleet is given a specified
// 	dAllocation based on its selectivity curve.  The dAllocation to 
// 	each fleet must be specified a priori.
	
// 	args:
// 	fe	-steady state fishing mortality
// 	ro	-unfished sage recruits
// 	kap	-recruitment compensation ration
// 	m	-instantaneous natural mortality rate
// 	age	-vector of ages
// 	wa	-mean weight at age
// 	fa	-mean fecundity at age
// 	va	-mean vulnerablity at age for fe gear.
// 	ak	-dAllocation of total ye to gear k.
	
// 	Modified args:
// 	re	-steady state recruitment
// 	ye	-steady state yield
// 	be	-steady state spawning biomass
// 	phiq		-per recruit yield
// 	dre_df		-partial of recruitment wrt fe
// 	dphiq_df	-partial of per recruit yield wrt fe
	
// 	FIXME add Ricker model to reference points calculations.
// 	FIXME partial derivatives for dphif_df need to be fixed when d_iscamCntrl(13)>0.
// 	*/
// 	int i;
	
// 	int nage=max(age);
// 	int sage=min(age);
// 	dvector lx=pow(exp(-m),age-double(sage));
// 	lx(nage)/=(1.-exp(-m));
// 	dvector lz=lx;
// 	dvector za=m+fe*va;
// 	dvector sa=1.-exp(-za);
// 	dvector qa=elem_prod(elem_div(va,za),sa);
	
// 	double phie = lx*fa;		//eggs per recruit
// 	double so = kap/phie;
// 	double beta = (kap-1.)/(ro*phie);
	
	
// 	double dlz_df = 0, dphif_df = 0;
// 	dphiq_df=0; dre_df=0;
// 	for(i=sage; i<=nage; i++)
// 	{
// 		if(i>sage) lz[i]=lz[i-1]*exp(-za[i-1]);
// 		if(i>sage) dlz_df=dlz_df*exp(-za[i-1]) - lz[i-1]*va[i-1]*exp(-za[i-1]);
// 		if(i==nage){ //6/11/2007 added plus group.
// 					lz[i]/=(1.-mfexp(-za[i]));
					
// 					dlz_df=dlz_df/(1.-mfexp(-za[i]))
// 							-lz[i-1]*mfexp(-za[i-1])*va[i]*mfexp(-za[i])
// 					/((1.-mfexp(-za[i]))*(1.-mfexp(-za[i])));
// 				}
// 		dphif_df=dphif_df+fa(i)*dlz_df;
// 		dphiq_df=dphiq_df+wa(i)*qa(i)*dlz_df+(lz(i)*wa(i)*va(i)*va(i))/za(i)*(exp(-za[i])-sa(i)/za(i));
// 	}
// 	//CHANGED need to account for fraction of mortality that occurs
// 	//before the spawning season in the recruitment calculation.
// 	//cout<<"lz\t"<<elem_prod(lz,exp(-za*d_iscamCntrl(13)))<<endl;
// 	//exit(1);
// 	//double phif = lz*fa;
// 	double phif = elem_prod(lz,exp(-za*d_iscamCntrl(13)))*fa;
// 	phiq=sum(elem_prod(elem_prod(lz,wa),qa));
// 	re=ro*(kap-phie/phif)/(kap-1.);
// 	//cout<<fe<<" spr ="<<phif/phie<<endl;
// 	if(re<=0) re=0;
// 	dre_df=(ro/(kap-1.))*phie/square(phif)*dphif_df;
// 	ye=fe*re*phiq;
// 	be=re*phif;	//spawning biomass
	
// 	//cout<<"Equilibrium\n"<<ro<<"\n"<<re<<"\n"<<ye<<endl;
	
//   }
	
FUNCTION void calcReferencePoints()
  {
  	/*
  	Purpose:  This function calculates the MSY-based reference points, and also loops
  	          over values of F and F-multipliers and calculates the equilibrium yield
  	          for each fishing gear.
  	Author: Steven Martell
  	
  	Arguments:
  		None
  	
  	NOTES:
  		- This function is based on the msyReferencePoint class object written by 
  		  Steve Martell on the Island of Maui while on Sabbatical leave from UBC.
  		- The msyReferencePoint class uses Newton-Raphson method to iteratively solve
  		  for the Fmsy values that maximize catch for each fleet. You can compare 
  		  MSY-reference points with the numerical values calculated at the end of this
  		  function.
  		- Code check: appears to find the correct value of MSY
		  in terms of maximizing ye.  Check to ensure rec-devs
		  need a bias correction term to get this right.
	
		- Modification for multiple fleets:
    	  	Need to pass a weighted average vector of selectivities
    	  	to the equilibrium routine, where the weights for each
    	  	selectivity is based on the dAllocation to each fleet.
		
	 		Perhaps as a default, assign an equal dAllocation to each
	 		fleet.  Eventually,user must specify dAllocation in 
	 		control file.  DONE
		
	 	- Use selectivity in the terminal year to calculate reference
	 	  points.  See todo, this is something that should be specified by the user.
	
		- June 8, 2012.  SJDM.  Made the following changes to this routine.
			1) changed reference points calculations to use the average
			   weight-at-age and fecundity-at-age.
			2) change equilibrium calculations to use the catch dAllocation
			   for multiple gear types. Not the average vulnerablity... this was wrong.
	
		- July 29, 2012.  SJDM Issue1.  New routine for calculating reference points
		  for multiple fleets. In this case, finds a vector of Fmsy's that simultaneously 
		  maximizes the total catch for each of the fleets respectively.  See
		  iSCAMequil_soln.R for an example.
	
		- August 1, 2012.  SJDM, In response to Issue1. A major overhaul of this routine.
		  Now using the new Msy class to calculate reference points. This greatly simplifies
		  the code in this routine and makes other routines (equilibrium) redundant.  Also
		  the new Msy class does a much better job in the case of multiple fleets.
	
		- Aug 11, 2012.
		  For the Pacific herring branch omit the get_fmsy calculations and use only the 
		  Bo calculuation for the reference points.  As there are no MSY based reference
		  points required for the descision table. 

		- May 8, 2013.
		  Starting to modify this code to allow for multiple areas, sex and stock-specific
		  reference points.  Key to this modification is the definition of a stock. For
		  the purposes of reference points, a stock is assumed to be distributed over all
		  areas, can be unisex or two sex, and can be fished by all fleets given the stock
		  exists in an area where the fishing gear operates.

		- Aug, 3-6, 2013.
		  Major effort went into revising this routine as well as the Msy class to 
		  calculate MSY-based reference points for multiple fleets and multiple sexes.  
		  I had found a significant bug in the dye calculation where I need to use the 
		  proper linear algebra to calculate the vector of dye values. This appears to 
		  be working properly and I've commented out the lines of code where I numerically
		  checked the derivatives of the catch equation.  This is a major acomplishment.

		- Mar, 2013.
		  A major new development here with the use of msy.hpp and a template class for 
		  calculating MSY-based reference points.  The user can now calculate reference
		  points for each gear based on fixed allocation, and optimum allocations based
		  on relative differences in selectivities among the gears landing fish. Uses the
		  name space "rfp".

   	PSEUDOCODE: 
   		(1) : Construct array of selectivities (potentially sex based log_sel)
   		(2) : Construct arrays of d3_wt_avg and d3_wt_mat for reference years.
	  	(3) : Come up with a reasonable guess for fmsy for each gear in nfleet.
	  	(4) : Instantiate an Msy class object and get_fmsy.
	  	(5) : Use Msy object to get reference points.

		
	slx::Selex<dvar_vector> * ptr;  //Pointer to Selex base class
  ptr = new slx::LogisticCurve<dvar_vector,dvariable>(mu,sd);
  log_sel = ptr->logSelectivity(age);
  delete ptr;

  	TODO list:
  	[ ] - allow user to specify which selectivity years are used in reference point
  	      calculations. This should probably be done in the projection File Control.
  	*/
	int kk,ig;
	
	

	// | (1) : Matrix of selectivities for directed fisheries.
	// |     : log_sel(gear)(n_ags)(year)(age)
	// |     : ensure dAllocation sums to 1.
	dvector d_ak(1,nfleet);
	d3_array  d_V(1,n_ags,1,nfleet,sage,nage);
	dvar3_array  dvar_V(1,n_ags,1,nfleet,sage,nage);
	for(k=1;k<=nfleet;k++)
	{
		kk      = nFleetIndex(k);
		d_ak(k) = dAllocation(kk);
		for(ig=1;ig<=n_ags;ig++)
		{
			d_V(ig)(k) = value( exp(log_sel(kk)(ig)(nyr)) );
			dvar_V(ig)(k) =( exp(log_sel(kk)(ig)(nyr)) );

		}
	}
	d_ak /= sum(d_ak);

	// | (2) : Average weight and mature spawning biomass for reference years
	// |     : dWt_bar(1,n_ags,sage,nage)
	dmatrix fa_bar(1,n_ags,sage,nage);
	dmatrix  M_bar(1,n_ags,sage,nage);
	for(ig=1;ig<=n_ags;ig++)
	{
		fa_bar(ig) = elem_prod(dWt_bar(ig),ma(ig));
		M_bar(ig)  = colsum(value(M(ig).sub(pf_cntrl(3),pf_cntrl(4))));
		M_bar(ig) /= pf_cntrl(4)-pf_cntrl(3)+1;	
	}
	
	// | (3) : Initial guess for fmsy for each fleet
	// |     : set fmsy = 2/3 of M divided by the number of fleets
	fmsy.initialize();
	fall.initialize();
	msy.initialize();
	bmsy = 0;

	dvar_vector dftry(1,nfleet);

	dvector ftry(1,nfleet);
	ftry  = 0.6/nfleet * mean(M_bar);
	fmsy  = ftry;
	dftry = ftry;
	


	// | (4) : Instantiate msy class for each stock
	for(g=1;g<=ngroup;g++)
	{
		//double d_ro = value(ro(g));
		//double  d_h = value(steepness(g));
		double d_rho = d_iscamCntrl(13);

		dvector d_mbar = M_bar(g);
		dvector   d_wa = dWt_bar(g);
		dvector   d_fa = fa_bar(g);

		//Pointer to the base class
		//rfp::referencePoints<dvariable,dvar_vector,dvar_matrix> * pMSY; 
		//pMSY = new rfp::msy<dvariable,dvar_vector,dvar_matrix,dvar3_array>
		//(ro(g),steepness(g),d_rho,M_bar,dWt_bar,fa_bar,dvar_V);
		//dvar_vector dfmsy = pMSY->getFmsy(dftry);
		//delete pMSY;
		

		// cout<<"Initial Fe "<<dftry<<endl;
		rfp::msy<dvariable,dvar_vector,dvar_matrix,dvar3_array> 
		c_MSY(ro(g),steepness(g),d_rho,M_bar,dWt_bar,fa_bar,dvar_V);

		dvar_vector dfmsy = c_MSY.getFmsy(dftry);
		bo  = c_MSY.getBo();
		dvariable dbmsy = c_MSY.getBmsy();
		dvar_vector dmsy = c_MSY.getMsy();
		bmsy = value(dbmsy);
		msy  = value(dmsy);

		c_MSY.print();

		
	}


	if(verbose)cout<<"**** Ok after calcReferencePoints ****"<<endl;
  }

  /**
   * This is a simple test routine for comparing the MSY class output to the 
   * MSF.xlsx spreadsheet that was used to develop the multiple fleet msy 
   * method.  Its a permanent feature of the iscam code for testing.
   */	
FUNCTION void testMSYxls()

	double ro = 1.0;
	double steepness = 0.75;
	double d_rho = 0.0;
	dmatrix m_bar(1,1,1,20);
	m_bar = 0.30;
	dmatrix dWt_bar(1,1,1,20);
	dWt_bar(1).fill("{0.005956243,0.035832542,0.091848839,0.166984708,0.252580458,0.341247502,0.427643719,0.508367311,0.581557922,0.646462315,0.703062177,0.751788795,0.793319224,0.828438536,0.857951642,0.882630331,0.903184345,0.920248191,0.934377843,0.946053327}");
	dmatrix fa_bar(1,1,1,20);
	fa_bar(1).fill("{0,0,0,0,0.252580458,0.341247502,0.427643719,0.508367311,0.581557922,0.646462315,0.703062177,0.751788795,0.793319224,0.828438536,0.857951642,0.882630331,0.903184345,0.920248191,0.934377843,0.946053327}");
	d3_array dvar_V(1,1,1,2,1,20);
	dvar_V(1)(1).fill("{0.001271016,0.034445196,0.5,0.965554804,0.998728984,0.999954602,0.99999838,0.999999942,0.999999998,1,1,1,1,1,1,1,1,1,1,1}");
	dvar_V(1)(2).fill("{0.000552779,0.006692851,0.07585818,0.5,0.92414182,0.993307149,0.999447221,0.999954602,0.999996273,0.999999694,0.999999975,0.999999998,1,1,1,1,1,1,1,1}");
	//dvar_V(1)(2).fill("{0.000189406,0.000789866,0.003287661,0.013576917,0.054313266,0.19332137,0.5,0.80667863,0.945686734,0.986423083,0.996712339,0.999210134,0.999810594,0.999954602,0.99998912,0.999997393,0.999999375,0.99999985,0.999999964,0.999999991}");

	dvector dftry(1,2);
	dftry = 0.1 ;
	cout<<"Initial Fe "<<dftry<<endl;
	rfp::msy<double,dvector,dmatrix,d3_array> 
	c_MSY(ro,steepness,d_rho,m_bar,dWt_bar,fa_bar,dvar_V);
	dvector dfmsy = c_MSY.getFmsy(dftry);
	cout<<"Fmsy = "<<dfmsy<<endl;


	dvector ak(1,2);
	ak = 0.3;
	ak(2) = 1-ak(1);
	rfp::msy<double,dvector,dmatrix,d3_array>
	c_MSYk(ro,steepness,d_rho,m_bar,dWt_bar,fa_bar,dvar_V);
	dvector dkmsy = c_MSYk.getFmsy(dftry,ak);
	cout<<"Fmsy_k ="<<dkmsy<<endl;

	c_MSYk.print();

	dvector akmsy = c_MSYk.getFmsy(dftry);
	c_MSYk.print();

	exit(1);





  	/**
  	Purpose:  This routine gets called from the PRELIMINARY_CALCS_SECTION if the 
  	          user has specified the -sim command line option.  The random seed
  	          is specifed at the command line.

  	Author: Steven Martell
  	
  	Arguments:
  		seed -> a random seed for generating a unique, repeatable, sequence of 
  		        random numbers to be used as observation and process errors.
  	
  	NOTES:
		- This routine will over-write the observations in memory
		  with simulated data, where the true parameter values are
		  the initial values.  Change the standard deviations of the 
		  random number vectors epsilon (observation error) or 
 		  recruitment devs wt (process error).
 		- At the end of DATA_SECTION nyrs is modified by retro_yrs if -retro.
 		- Add back the retro_yrs to ensure same random number sequence for 
		  observation errors.
 
 	PSUEDOCODE:
 		1)  calculate selectivities to be used in the simulations.
 		2)  calculate mortality rates (M), F is conditioned on catch.
 		3)  generate random numbers for observation & process errors.
 		4)  calculate survivorship and stock-recruitment pars based on average M & fec.
 		5)  initialize state variables.
 		6)  population dynamics with F conditioned on catch.
 		7)  compute catch-at-age samples.
 		8)  compute total catch.
 		9)  compute the relative abundance indices.
 		10) write simulated data to file.

  	TODO list:
	[?] - March 9, 2013.  Fix simulation model to generate consistent data when 
		  doing retrospective analyses on simulated datasets.
	[ ] - TODO: Stock-Recruitment model.
	[ ] - TODO: switch statement for catch-type to get Fishing mortality rate.
  	[ ] 
  	*/
FUNCTION void simulationModel(const long& seed)
  {
	cout<<global_parfile<<endl;
	bool pinfile = 0;
	cout<<"___________________________________________________\n"<<endl;
	cout<<"  **Implementing Simulation--Estimation trial**    "<<endl;
	cout<<"___________________________________________________"<<endl;
	//if(norm(log_rec_devs)!=0)
	if( global_parfile )
	{
		cout<<"\tUsing pin file for simulation"<<endl;
		pinfile = 1;
	}
	cout<<"\tRandom Seed No.:\t"<< rseed<<endl;
	cout<<"\tNumber of retrospective years: "<<retro_yrs<<endl;
	cout<<"___________________________________________________\n"<<endl;
	
	

	int ii,ig,ih;
	// |---------------------------------------------------------------------------------|
	// | 1) SELECTIVITY
	// |---------------------------------------------------------------------------------|
	// |
    calcSelectivities(isel_type);
    

    // |---------------------------------------------------------------------------------|
    // | 2) MORTALITY
    // |---------------------------------------------------------------------------------|
    // | - NOTE only natural mortality is computed at this time.
    // | [ ] - add simulated random-walk in natural mortality rate here.
    // |
    calcTotalMortality();
    F.initialize();
    Z.initialize();
    S.initialize();



    // |---------------------------------------------------------------------------------|
    // | 3) GENERATE RANDOM NUMBERS
    // |---------------------------------------------------------------------------------|
    // | - epsilon -> Observation errors
    // | - rec_dev -> Process errors
    // | - init_rec_dev
    // | [ ] - add other required random numbers if necessary.
    // |
	random_number_generator rng(seed);
	dmatrix      epsilon(1,nItNobs,1,n_it_nobs);
	dmatrix      rec_dev(1,n_ag,syr,nyr+retro_yrs);
	dmatrix init_rec_dev(1,n_ag,sage+1,nage);
	dvector      eta(1,nCtNobs);
    

	epsilon.fill_randn(rng);
	rec_dev.fill_randn(rng);
	init_rec_dev.fill_randn(rng);
	eta.fill_randn(rng);

    // | Scale survey observation errors
    double std;
    for(k=1;k<=nItNobs;k++)
    {
    	for(i=1;i<=n_it_nobs(k);i++)
    	{
    		std = 1.0e3;
    		if( it_wt(k,i)>0 )
    		{
    			std = value(sig/it_wt(k,i));
    		}
    		epsilon(k,i) = epsilon(k,i)*std - 0.5*std*std;
    	}
    }

    // | Scale process errors
    for(ih=1;ih<=n_ag;ih++)
    {
		std              = value(tau);
		rec_dev(ih)      = rec_dev(ih) * std - 0.5*std*std;
		init_rec_dev(ih) = init_rec_dev(ih)*std - 0.5*std*std;
    }

    // | Scale total catch errors
    std = d_iscamCntrl(4);
    for(ii=1;ii<=nCtNobs;ii++)
    {
    	eta(ii) = eta(ii)* std  - 0.5*std*std;
    }

    // |---------------------------------------------------------------------------------|
    // | 4) SURVIVORSHIP & STOCK-RECRUITMENT PARAMETERS BASED ON AVERAGE M & FECUNDITY
    // |---------------------------------------------------------------------------------|
    // | -> Loop over each group/stock and compute survivorship, phib, so and beta.
    // | - fa is the average mature weight-at-age
    // |
    double phib;
    dvector ma(sage,nage);
    dvector fa(sage,nage);
    dvector lx(sage,nage);
    dvector lw(sage,nage);

    for(g=1;g<=ngroup;g++)
    {
    	lx.initialize();
		lw.initialize();
		lx(sage) = 1.0;
		lw(sage) = 1.0;
		phib = 0;
		for(f=1;f<=narea;f++)
		{
			for(h=1;h<=nsex;h++)
			{
				ig = pntr_ags(f,g,h);
				for(j=sage;j<=nage;j++)
				{
					ma(j) = mean( trans(value(M(ig)))(j)  );
					fa(j) = mean( trans(d3_wt_mat(ig))(j) );
					if(j>sage)
					{
						lx(j) = lx(j-1) * exp(-ma(j-1));
					}
					lw(j) = lx(j) * exp( -ma(j)*d_iscamCntrl(13) );
				}
				lx(nage) /= 1.0 - exp(-ma(nage));
				lw(nage) /= 1.0 - exp(-ma(nage));

				phib += 1./(narea*nsex) * lw * fa;
			}
		}
		so(g)  = kappa(g)/phib;
		sbo(g) = ro(g) * phib;
		switch(int(d_iscamCntrl(2)))
		{
			case 1:
				beta(g) = (kappa(g)-1.0)/sbo(g);
			break;
			case 2:
				beta(g) = log(kappa(g))/sbo(g);
			break;
		}
    }


   // |---------------------------------------------------------------------------------|
   // | 5) INITIALIZE STATE VARIABLES
   // |---------------------------------------------------------------------------------|
   // |
	N.initialize();
	for(ig=1;ig<=n_ags;ig++)
	{
		dvector tr(sage,nage);
		f  = n_area(ig);
		g  = n_group(ig);
		ih = pntr_ag(f,g);
		
		lx.initialize();
		lx(sage) = 1.0;
		for(j=sage;j<nage;j++)
		{
			lx(j+1) = lx(j) * exp(-value(M(ig)(syr)(j)));
		}
		lx(nage) /= 1.0 - exp(-value(M(ig)(syr)(nage)));
		if( d_iscamCntrl(5) )
		{
			tr = log( value(ro(g)) ) + log(lx);
		}
		else if( !d_iscamCntrl(5) )
		{
			tr(sage)        = value(log_avgrec(ih)+rec_dev(ih)(syr));;
			tr(sage+1,nage) = value(log_recinit(ih)+init_rec_dev(ih));
			tr(sage+1,nage) = tr(sage+1,nage)+log(lx(sage+1,nage));
		}
		N(ig)(syr)(sage,nage) = 1./nsex * exp(tr);
		log_rt(ih)(syr-nage+sage,syr) = tr.shift(syr-nage+sage);

		for(i=syr+1;i<=nyr;i++)
		{
			log_rt(ih)(i) = (log_avgrec(ih)+rec_dev(ih)(i));
			N(ig)(i,sage) = 1./nsex * exp( log_rt(ih)(i) );
		}
		N(ig)(nyr+1,sage) = 1./nsex * exp(log_avgrec(ih));
	}

	// |---------------------------------------------------------------------------------|
	// | 6) POPULATION DYNAMICS WITH F CONDITIONED ON OBSERVED CATCH
	// |---------------------------------------------------------------------------------|
	// | - va  -> matrix of fisheries selectivity coefficients.
	// | - [ ] TODO: switch statement for catch-type to get Fishing mortality rate.
	// | - [ ] TODO: Stock-Recruitment model (must loop over area sex for each group).
	// | - bug! ft is a global variable used in calcCatchAtAge and calcTotalCatch. FIXED
	// | - [ ] TODO: fishing mortality rate with sex ratio of catch is unknown and assume
	// |             the same F value for both male and females.
	dmatrix va(1,ngear,sage,nage);
	dmatrix zt(syr,nyr,sage,nage);
	dmatrix st(syr,nyr,sage,nage);
	BaranovCatchEquation cBaranov;
	for(ig=1;ig<=n_ags;ig++)
	{
		dmatrix tmp_ft(syr,nyr,1,ngear);

		for(i=syr;i<=nyr;i++)
		{
			dvector ba = elem_prod(value(N(ig)(i)),d3_wt_avg(ig)(i));
			dvector ct = d3_Ct(ig)(i);

			// | Selectivity modifications if necessary
			for(k=1;k<=ngear;k++)
			{
				va(k) = exp(value(log_sel(k)(ig)(i)));
				if( d_iscamCntrl(15) == 1 && dAllocation(k) > 0 )
				{
					va(k)             = ifdSelex(va(k),ba,0.25);
					log_sel(k)(ig)(i) = log(va(k));
					// dlog_sel(k)(i) = log(va(k));
				}
			}

			// | [ ] TODO switch statement for catch_type to determine F.
			tmp_ft(i) = cBaranov.getFishingMortality(ct, value(M(ig)(i)), va, value(N(ig)(i)),d3_wt_avg(ig)(i));
			
			zt(i) = value(M(ig)(i));
			for(k=1;k<=ngear;k++)
			{
				ft(ig)(k)(i) = tmp_ft(i,k);
				F(ig)(i) += tmp_ft(i,k) * va(k);
				zt(i) += tmp_ft(i,k) * va(k);
			}
			st(i) = exp(-zt(i));
			Z(ig)(i) = M(ig)(i) + F(ig)(i);
			S(ig)(i) = exp(-Z(ig)(i));

			// | [ ] TODO: Stock-Recruitment model
			// | [ ] TODO: Add autocorrelation.

			if( !pinfile ) COUT("Add stock recruitment Model")
			/* 
			sbt(ig)(i) = (elem_prod(N(ig)(i),exp(-zt(i)*d_iscamCntrl(13)))*d3_wt_mat(ig)(i));
			if(i>=syr+sage-1 && !pinfile)
			{
				double rt,et;
				et = value(sbt(ig)(i-sage+1));
				if(d_iscamCntrl(2)==1)
				{
					rt = value(so(g)*et/(1.+beta(g)*et));
				}
				else
				{
					rt = value(so(g)*et*exp(-beta(g)*et));
				}
				N(ig)(i)(sage) = rt * exp(rec_dev(ih)(i)-0.5*tau*tau);
			}
			*/

			// | Update state variables
			N(ig)(i+1)(sage+1,nage) =++ elem_prod(N(ig)(i)(sage,nage-1),st(i)(sage,nage-1));
			N(ig)(i+1)(nage) += N(ig)(i)(nage)*st(i)(nage);
		}
	}


	// |---------------------------------------------------------------------------------|
	// | 7) CATCH-AT-AGE
	// |---------------------------------------------------------------------------------|
	// | - A is the matrix of observed catch-age data.
	// | - A_hat is the predicted matrix from which to draw samples.
	// |
	int kk,aa,AA;
	double age_tau = value(sig);
	
	calcAgeComposition();
	for(kk=1;kk<=nAgears;kk++)
	{
		aa = n_A_sage(kk);
		AA = n_A_nage(kk);
		dvector pa(aa,AA);
		for(ii=1;ii<=n_A_nobs(kk);ii++)
		{
			pa = value(A_hat(kk)(ii));
			d3_A(kk)(ii)(aa,AA)=rmvlogistic(pa,age_tau,i+seed);
		}
	}
	
	// |---------------------------------------------------------------------------------|
	// | 8) TOTAL CATCH
	// |---------------------------------------------------------------------------------|
	// | - dCatchData is the matrix of observations
	// | - need to over-write the d3_Ct with the new errors.
	
	calcTotalCatch();
	d3_Ct.initialize();
	for(ii=1;ii<=nCtNobs;ii++)
	{
		dCatchData(ii,7) = value(ct(ii)) * exp(eta(ii));
		i = dCatchData(ii)(1);
		k = dCatchData(ii)(2);
		f = dCatchData(ii)(3);
		g = dCatchData(ii)(4);
		h = dCatchData(ii)(5);
		if( h==0 )
		{
			for(h=1;h<=nsex;h++)
			{
				ig = pntr_ags(f,g,h);
				d3_Ct(ig)(i)(k) = 1./nsex*dCatchData(ii)(7);
			}
		}
		else
		{
			ig = pntr_ags(f,g,h);
			d3_Ct(ig)(i)(k) = dCatchData(ii)(7);
		} 
	}
	// cout<<d3_Ct(1)<<endl;


	// |---------------------------------------------------------------------------------|
	// | 9) RELATIVE ABUNDANCE INDICES
	// |---------------------------------------------------------------------------------|
	// | - d3_survey_data is the matrix of input data.
	// |

	calcSurveyObservations();
	for(kk=1;kk<=nItNobs;kk++)
	{
		for(ii=1;ii<=n_it_nobs(kk);ii++)
		{
			d3_survey_data(kk)(ii)(2) *= exp(epsilon(kk)(ii));	
		}
	}
	
	// |---------------------------------------------------------------------------------|
	// | 10) WRITE SIMULATED DATA TO FILE
	// |---------------------------------------------------------------------------------|
	// |
	writeSimulatedDataFile();

	
// 	calcReferencePoints();
// 	//cout<<"	OK after reference points\n"<<fmsy<<endl;
// 	//exit(1);
// 	//	REPORT(fmsy);
// 	//	REPORT(msy);
// 	//	REPORT(bmsy);
	
	
// 	cout<<"___________________________________________________"<<endl;
// 	ofstream ofs("iscam.sim");
// 	ofs<<"fmsy\n"<<fmsy<<endl;
// 	ofs<<"msy\n"<<msy<<endl;
// 	ofs<<"bmsy\n"<<bmsy<<endl;
// 	ofs<<"bo\n"<<bo<<endl;
// 	ofs<<"va\n"<<va<<endl;
// 	ofs<<"sbt\n"<<sbt<<endl;//<<rowsum(elem_prod(N,fec))<<endl;
// 	ofs<<"log_rec_devs\n"<<log_rec_devs<<endl;
// 	ofs<<"rt\n"<<rt<<endl;
// 	ofs<<"ct\n"<<obs_ct<<endl;
// 	ofs<<"ft\n"<<trans(ft)<<endl;
// 	//ofs<<"ut\n"<<elem_div(colsum(obs_ct),N.sub(syr,nyr)*wa)<<endl;
// 	ofs<<"iyr\n"<<iyr<<endl;
// 	ofs<<"it\n"<<it<<endl;
// 	ofs<<"N\n"<<N<<endl;
// 	ofs<<"A\n"<<A<<endl;
// 	ofs<<"dlog_sel\n"<<dlog_sel<<endl;
// 	cout<<"  -- Simuation results written to iscam.sim --\n";
// 	cout<<"___________________________________________________"<<endl;
	
// 	//cout<<N<<endl;
// 	//exit(1);
  }






















  	/**
  	Purpose:  This function writes a simulated data file based on the simulation
  		  model output when the user specifies the -sim option.  This is only
  	      necessary if the user wishes to perform a retrospecrtive analysis on
  	      simulated data. 

  	Author: Steven Martell
  	
  	Arguments:
  	\param	seed -> the random number seed that is concatenated into the file name.
  	
  	NOTES:
  		
  	
  	TODO list:
  	[ ] 
  	*/
FUNCTION writeSimulatedDataFile
  {
  	adstring sim_datafile_name = "Simulated_Data_"+str(rseed)+".dat";
  	ofstream dfs(sim_datafile_name);
  	dfs<<"#Model dimensions"<<endl;
  	dfs<< narea 		<<endl;
  	dfs<< ngroup		<<endl;
  	dfs<< nsex			<<endl;
  	dfs<< syr   		<<endl;
  	dfs<< nyr   		<<endl;
  	dfs<< sage  		<<endl;
  	dfs<< nage  		<<endl;
  	dfs<< ngear 		<<endl;
 
  	dfs<<"#Allocation"	<<endl;
  	dfs<< dAllocation 	<<endl;
  	

  	dfs<<"#Age-schedule and population parameters"<<endl;
  	dfs<< d_linf  		<<endl;
  	dfs<< d_vonbk  		<<endl;
  	dfs<< d_to  			<<endl;
  	dfs<< d_a  			<<endl;
  	dfs<< d_b  			<<endl;
  	dfs<< d_ah  			<<endl;
  	dfs<< d_gh  			<<endl;

  	dfs<<"#Observed catch data"<<endl;
  	dfs<< nCtNobs 		<<endl;
  	dfs<< dCatchData    <<endl;

  	dfs<<"#Abundance indices"	<<endl;
  	dfs<< nItNobs 					<<endl;
  	dfs<< n_it_nobs 				<<endl;
  	dfs<< n_survey_type 			<<endl;
  	dfs<< d3_survey_data 			<<endl;

  	dfs<<"#Age composition"		<<endl;
  	dfs<< nAgears				<<endl;
  	dfs<< n_A_nobs				<<endl;
  	dfs<< n_A_sage				<<endl;
  	dfs<< n_A_nage				<<endl;
  	dfs<< d3_A						<<endl;

  	dfs<<"#Empirical weight-at-age data"	<<endl;
  	dfs<< nWtNobs				<<endl;
	dfs<< inp_wt_avg			<<endl;

	dfs<<"#EOF"	<<endl;
	dfs<< 999	<<endl;
	
	// | END OF WRITING SIMULATED DATAFILE.
  }



  	/**
  	Purpose:  This function returns a modified selectivity vector (va) based on
  			  the assumption that age-based selectivity will operate on the principle
  	          of ideal free distribution.
  	Author: Steven Martell
  	
  	Arguments:
  	\param	va -> age-specific vulnerability
  	\param	ba -> age-specific biomass (relative abundance is fine)
  	
  	NOTES:
  		
  	
  	TODO list:
  	[ ] 
  	*/
FUNCTION dvector ifdSelex(const dvector& va, const dvector& ba, const double& mpow)
  {

  	dvector pa(sage,nage);

  	pa = (elem_prod(va,pow(ba,mpow)));
  	pa = pa/sum(pa);
  	pa = exp( log(pa) - log(mean(pa)) );
  	return (pa);
  }

REPORT_SECTION
  
  	cout<<"You got here"<<endl;
	if(verbose)cout<<"Start of Report Section..."<<endl;
	report<<DataFile<<endl;
	report<<ControlFile<<endl;
	report<<ProjectFileControl<<endl;
	REPORT(objfun);
	REPORT(nlvec);
	REPORT(ro);
	dvector rbar=value(exp(log_avgrec));
	REPORT(rbar);
	dvector rinit=value(exp(log_recinit));
	REPORT(rinit);
	REPORT(sbo);
	REPORT(kappa);
	dvector steepness=value(theta(2));
	REPORT(steepness);
	REPORT(m);
	// double tau = value(sqrt(1.-rho)*varphi);
	// double sig = value(sqrt(rho)*varphi);
	REPORT(tau);
	REPORT(sig);
	REPORT(age_tau2);
	
	// |---------------------------------------------------------------------------------|
	// | MODEL DIMENSIONS & AGE-SCHEDULE INFORMATION ON GROWTH AND MATURITY
	// |---------------------------------------------------------------------------------|
	// |
	REPORT(narea);
	REPORT(ngroup);
	REPORT(nsex);
	REPORT(syr);
	REPORT(nyr);
	REPORT(sage);
	REPORT(nage);
	REPORT(ngear);

	ivector yr(syr,nyr);
	ivector yrs(syr,nyr+1);
	yr.fill_seqadd(syr,1); 
	yrs.fill_seqadd(syr,1); 
	REPORT(yr);
	REPORT(yrs);
	// REPORT(iyr);  //DEPRECATE, old survey years
	REPORT(age);
	REPORT(la);
	REPORT(wa);
	REPORT(ma);

	// |---------------------------------------------------------------------------------|
	// | OBSERVED AND PREDICTED DATA AND RESIDUALS
	// |---------------------------------------------------------------------------------|
	// | - Catch data
	// | - Survey data
	// | - Age composition data
	// | - Empirical weight-at-age data
	REPORT(dCatchData);
	REPORT(ct);
	REPORT(eta);

	REPORT(q);
	REPORT(qt);
	REPORT(d3_survey_data);
	REPORT(it_hat);
	REPORT(epsilon);

	if(n_A_nobs(nAgears) > 0)
	{
		REPORT(n_A_sage);
		REPORT(n_A_nage);
		REPORT(d3_A);
		REPORT(A_hat);
		REPORT(A_nu);


		/// The following is a total hack job to get the effective sample size
		/// for the multinomial distributions.

		// TODO Fix the retrospective bug here near line 4507 (if iyr<=nyr)
		report<<"Neff"<<endl;
		dvector nscaler(1,nAgears);
		nscaler.initialize();
		for(k = 1; k<=nAgears; k++)
		{
			if( int(nCompLikelihood(k)) )
			{
				int naa=0;
				int iyr;
				//retrospective counter
				for(i=1;i<=n_A_nobs(k);i++)
				{
					iyr = d3_A(k)(i)(n_A_sage(k)-5);	//index for year
					if(iyr<=nyr) naa++; else continue;
				}
				
				dmatrix     O = trans(trans(d3_A_obs(k)).sub(n_A_sage(k),n_A_nage(k))).sub(1,naa);
				dvar_matrix P = trans(trans(A_hat(k)).sub(n_A_sage(k),n_A_nage(k))).sub(1,naa);
				
				for(j = 1; j<= naa; j++)
				{
					double effectiveN = neff(O(j)/sum(O(j)),P(j));
					report<<sum(O(j))<<"\t"<<effectiveN<<endl;
					nscaler(k) += effectiveN;
				}	
				
				nscaler(k) /= naa;
			}
		}
		REPORT(nscaler);
	}

	// d3_wt_avg(1,n_ags,syr,nyr+1,sage,nage);
	adstring tt = "\t";
	REPORT(inp_wt_avg);
	REPORT(dWt_bar);
	// REPORT(d3_wt_avg);
	REPORT(d3_wt_mat);
	REPORT(d3_wt_dev);

	report<<"d3_wt_avg"<<endl;
	for(int ig=1;ig<=n_ags;ig++)
	{
		f = n_area(ig);
		g = n_group(ig);
		h = n_sex(ig);
		
		for(i=syr;i<=nyr;i++)
		{
			//year area stock sex |age columns (sage, nage) of weight at age data |
			report<<i<<tt;
			report<<f<<tt;
			report<<g<<tt;
			report<<h<<tt;
			report<<d3_wt_avg(ig)(i)<<endl;
		}
	
	}


	// |---------------------------------------------------------------------------------|
	// | SELECTIVITIES (4darray)
	// |---------------------------------------------------------------------------------|
	// |
	report<<"log_sel"<<endl;
	for(k=1;k<=ngear;k++)
	{
		for(int ig=1;ig<=n_ags;ig++)
		{
			for(i=syr;i<=nyr;i++)
			{
				report<<k<<"\t"<<ig<<"\t"<<i<<"\t"<<log_sel(k)(ig)(i)<<endl;	
			}
		}
	}
	// |---------------------------------------------------------------------------------|
	// | MORTALITY
	// |---------------------------------------------------------------------------------|
	// |
	// REPORT(ft);
	report<<"ft"<<endl;
	for(int ig = 1; ig <= n_ags; ig++ )
	{
		report<<ft(ig)<<endl;
	}
	REPORT(M);
	REPORT(F);
	REPORT(Z);

	// |---------------------------------------------------------------------------------|
	// | STOCK-RECRUITMENT
	// |---------------------------------------------------------------------------------|
	// |
	int rectype=int(d_iscamCntrl(2));
	REPORT(rectype);
	REPORT(so);
	REPORT(beta);
	REPORT(sbt);
	REPORT(bt);
	REPORT(rt);
	REPORT(delta);
	
	dmatrix rep_rt = value( exp(trans(trans(log_rt).sub(syr,nyr))) );
	for(int ig = 1; ig <= n_ag; ig++ )
	{
		rep_rt(ig)(syr) = value( exp( log_rt(ig)(syr-nage+sage) ) );
	}
	REPORT(rep_rt);

	// |---------------------------------------------------------------------------------|
	// | ABUNDANCE IN NUMBERS 
	// |---------------------------------------------------------------------------------|
	// |
	REPORT(N);

	// |---------------------------------------------------------------------------------|
	// | MSY-BASED REFERENCE POINTS
	// |---------------------------------------------------------------------------------|
	// |
	if( last_phase() )
	{
		calcReferencePoints();
		cout<<"Finished calcReferencePoints"<<endl;
		//exit(1);
		REPORT(bo);
		REPORT(fmsy);
		REPORT(msy);
		REPORT(bmsy);
		// REPORT(Umsy);
	}

	cout<<"You got to the end of the report section"<<endl;
	// |---------------------------------------------------------------------------------|
	// | OUTPUT FOR OPERATING MODEL
	// |---------------------------------------------------------------------------------|
	// | Move to final section?
	if( last_phase() )
	{
		ofstream ofs("iSCAM.res");
		ofs<<bo<<endl;
		ofs<<fmsy<<endl;
		ofs<<msy<<endl;
		ofs<<bmsy<<endl;
		for( g = 1; g <= ngroup; g++ )
		{
			ofs<<sbt(g)(nyr+1)<<"\t";
		}
		ofs<<endl;

		// projected biomass
		// The total biomass for each stock
		for( g = 1; g <= ngroup; g++ )
		{
			ofs<<bt(g)(nyr+1)<<"\t";
		}
		ofs<<endl;
	}


// 	/*
// 	Stock status info
// 	Bstatus = sbt/bmsy;
// 	Fstatus = ft/fmsy; If fmsy > 0 
// 	*/
// 	if(bmsy>0)
// 	{
// 		dvector Bstatus=value(sbt/bmsy);
// 		REPORT(Bstatus);
// 	}
	
// 	dmatrix Fstatus(1,ngear,syr,nyr);
// 	Fstatus.initialize();
// 	for(k = 1; k <= nfleet; k++)
// 	{
// 		if(fmsy(k) >0 )
// 		{
// 			j    = nFleetIndex(k);
// 			Fstatus(j) = value(ft(j)/fmsy(k));
// 		}
// 	}
// 	REPORT(Fstatus);
	
// 	//Parameter controls
// 	dmatrix ctrl=theta_control;
// 	REPORT(ctrl);
	
	
// 	if(last_phase()) decision_table();
	
	
// 	dvector rt3(1,3);
// 	if(last_phase())
// 	{
// 		dvector rt3 = age3_recruitment(value(column(N,3)),d3_wt_avg(nyr+1,3),value(M_tot(nyr,3)));
// 		REPORT(rt3);
// 	}
	
// 	//dvector future_bt = value(elem_prod(elem_prod(N(nyr+1),exp(-M_tot(nyr))),d3_wt_avg(nyr+1)));
// 	dvector future_bt = value(elem_prod(N(nyr+1)*exp(-m_bar),d3_wt_avg(nyr+1)));
// 	REPORT(future_bt);
// 	double future_bt4 = sum(future_bt(4,nage));
// 	REPORT(future_bt4);
	

	if(verbose)cout<<"END of Report Section..."<<endl;
	
	/*IN the following, I'm renaming the report file
	in the case where retrospective analysis is occurring*/
	//#if defined __APPLE__ || defined __linux
	//if( retro_yrs && last_phase() )
	//{
	//	//adstring rep="iscam.ret"+str(retro_yrs);
	//	//rename("iscam.rep",rep);
	//	adstring copyrep = "cp iscam.rep iscam.ret"+str(retro_yrs);
	//	system(copyrep);
	//}
	//// cout<<"Ya hoo"<<endl;
	////exit(1);
	//#endif
//
//	//#if defined _WIN32 || defined _WIN64
//	//if( retro_yrs && last_phase() )
//	//{
//	//	//adstring rep="iscam.ret"+str(retro_yrs);
//	//	//rename("iscam.rep",rep);
//	//	adstring copyrep = "copy iscam.rep iscam.ret"+str(retro_yrs);
//	//	system(copyrep);
//	//}
//	//// cout<<"Windows"<<endl;
//	//// exit(1);
	//#endif
	
   // REPORT_SECTION END
	
// FUNCTION decision_table
//   {
// 	/*
// 	This function takes a vector of projected catches and computes the following
// 	Reference points: Bmsy, Bo, Fmsy, Umsy.
	
// 	Biomass Metrics for the decision table:
// 	1) P(SB_{t+1} < SB_{t})
// 	2) P(SB_{t+1} < 0.25 B_{0})
// 	3) P(SB_{t+1} < 0.75 B_{0})
// 	4) P(SB_{t+1} < 0.40 B_{MSY})
// 	5) P(SB_{t+1} < 0.80 B_{MSY})
	
// 	Harvest Metrics for the decision table:
// 	1) P(U_{t+1} > Target harvest rate)
// 	2) P(U_{t+1} > 1/2 Fmsy)
// 	3) P(U_{t+1} > 2/3 Fmsy)
// 	4) P(tac/3+  > 20%)
	
// 	Key to the harvest metric is the definition of Umsy and dAllocation to fleets.
	
// 	Pseudocode:
// 		1) Calculate reference points (Fmsy, Bmsy)
// 		2) Loop over vector of proposed catches
// 		3) Evaluate biomass metrics for each posterior sample
// 		4) Evaluate harvest metrics for each posterior sample
	
// 	*/
// 	int i;
// 	// 1) Calculate reference pionts.
// 	//calcReferencePoints();  //redundant b/c its called in mcmc_output?
	
// 	// 2) Loop over vector of proposed catches
// 	//    This vector should is now read in from the projection file control (pfc).
// 	for(i=1;i<=n_tac;i++)
// 	{
// 		cout<<i<<" "<<n_tac<<endl;
// 		projection_model(tac(i));
// 	}
// 	// cout<<"Ok to here"<<endl;
//   }
	
FUNCTION generate_new_files
   {

   	ofstream rd("RUN.dat");
		rd<<NewFileName + ".dat"<<endl;
		rd<<NewFileName + ".ctl"<<endl;
		rd<<NewFileName + ".pfc"<<endl;



	#if defined __APPLE__ || defined __linux

	adstring bscmddat = "cp ../lib/iscam.dat" + NewFileName +".dat";
		system(bscmddat);

	adstring bscmdctl = "cp ../lib/ iscam.ctl" + NewFileName +".ctl";
		system(bscmdctl);

	adstring bscmdpfc = "cp ../lib/ iscam.PFC" + NewFileName +".pfc";
		system(bscmdpfc);	

	#endif

	#if defined _WIN32 || defined _WIN64

	adstring bscmddat = "copy ../lib/iscam.dat" + NewFileName +".dat";
		system(bscmddat);

	adstring bscmdctl = "copy ../lib/ iscam.ctl" + NewFileName +".ctl";
		system(bscmdctl);

	adstring bscmdpfc = "copy ../lib/ iscam.PFC" + NewFileName +".pfc";
		system(bscmdpfc);	

	#endif

  }

FUNCTION mcmc_output
//   {
// 	if(nf==1){
// 		ofstream ofs("iscam.mcmc");
// 		ofs<<"       log.ro";
// 		ofs<<"        log.h";
// 		ofs<<"        log.m";
// 		ofs<<"     log.rbar";
// 		ofs<<"    log.rinit";
// 		ofs<<"          rho";
// 		ofs<<"     vartheta";
// 		ofs<<"           bo";
// 		ofs<<"         bmsy";
// 		for(int k=1;k<=nfleet;k++) ofs<<"         msy"<<k;
// 		for(int k=1;k<=nfleet;k++) ofs<<"        fmsy"<<k;
// 		ofs<<"          SSB";
// 		ofs<<"        Age-4";
// 		ofs<<"         Poor";
// 		ofs<<"      Average";
// 		ofs<<"         Good";
// 		for(int i=1;i<=nItNobs;i++) ofs<<"         lnq"<<i;
// 		ofs<<"            f";
// 		ofs<<endl;
		
// 		ofstream of1("sbt.mcmc");
// 		ofstream of2("rt.mcmc");
		
// 	}
	
// 	// leading parameters & reference points
// 	calcReferencePoints();
// 	// decision table output
// 	//dvector future_bt = value(elem_prod(elem_prod(N(nyr+1),exp(-M_tot(nyr))),d3_wt_avg(nyr+1)));
// 	dvector future_bt = value(elem_prod(N(nyr+1)*exp(-m_bar),d3_wt_avg(nyr+1)));
// 	double future_bt4 = sum(future_bt(4,nage));
// 	dvector rt3 = age3_recruitment(value(column(N,3)),d3_wt_avg(nyr+1,3),value(M_tot(nyr,3)));	
	
	
// 	//if( bmsy > 0 && min(fmsy) >= 0 )
// 	{
// 		ofstream ofs("iscam.mcmc",ios::app);
// 		ofs<<setw(12)<<theta;
// 		ofs<<setw(13)<< bo;
// 		ofs<<setw(13)<< bmsy;
// 		ofs<<setw(12)<< msy;
// 		ofs<<setw(12)<< fmsy;
// 		ofs<<setw(13)<< sbt(nyr);
// 		ofs<<setw(13)<< future_bt4;
// 		ofs<<setw(12)<< future_bt4+rt3;
// 		ofs<<setw(12)<< log(q);
// 		ofs<<setw(13)<< objfun;
// 		ofs<<endl;
		
// 		/* June 12, 2012.  SJDM Call decision table. */
// 		decision_table();  
// 	}
// 	// output spawning stock biomass
// 	ofstream of1("sbt.mcmc",ios::app);
// 	of1<<setw(10)<<sbt(syr,nyr)<<endl;
	
// 	// output age-1 recruits
// 	ofstream of2("rt.mcmc",ios::app);
// 	of2<<setw(10)<<rt<<endl;
	
	
//   }

// FUNCTION dvector age3_recruitment(const dvector& rt, const double& wt,const double& M)
//   {
// 	/*
// 	This routine returns the poor average and good age-3 recruits
// 	that is used in constructing the decision table for the pacific
// 	herring fisheries.
	
// 	-1) sort the rt vector from small to large
// 	-2) find the 33rd and 66th percentiles
// 	-3) take the averge of the 0-33, 34-66, 67-100
// 	-4) multiply by the average weight
// 	-5) return the age-3 recruitment biomass
// 	*/
	
// 	dvector s_rt = sort(rt);
// 	dvector rbar(1,3);
	
// 	double idx = floor((nyr-syr+1.)/3.);
// 	int ix1 = syr+int(idx);
// 	int ix2 = syr+int(2.*idx);
// 	rbar(1) = mean(s_rt(syr,ix1));
// 	rbar(2) = mean(s_rt(ix1+1,ix2));
// 	rbar(3) = mean(s_rt(ix2+1,nyr));
// 	rbar = rbar*wt*exp(-M);
// 	//cout<<rbar<<endl;
// 	return(rbar);
//   }

// FUNCTION void projection_model(const double& tac);
//   {
// 	/*
// 	This routine conducts population projections based on 
// 	the estimated values of theta.  Note that all variables
// 	in this routine are data type variables.
	
// 	Arguments:
// 	tac is the total allowable catch that must be allocated 
// 	to each gear type based on dAllocation(k)
	
// 	theta(1) = log_ro
// 	theta(2) = h
// 	theta(3) = log_m
// 	theta(4) = log_avgrec
// 	theta(5) = log_recinit
// 	theta(6) = rho
// 	theta(7) = vartheta
	
// 	** NOTES **
// 	* Projections are based on average natural mortality and fecundity.
// 	* Selectivity is based on selectivity in terminal year.
// 	* Average weight-at-age is based on mean weight in the last 5 years.
	
// 	Aug 20, 2012 Found a bug, See issue 2 on github.
// 	*/
// 	static int runNo=0;
// 	runNo ++;
// 	int i,j,k;
// 	int pyr = nyr+1;	//projection year.
	
// 	// --derive stock recruitment parameters
// 	// --survivorship of spawning biomass
// 	dvector lx(sage,nage);
// 	double   tau = value(sqrt(1.-rho)*varphi); 
// 	double   m_M = value(m_bar); 
// 	double m_rho = d_iscamCntrl(13);
// 	lx(sage)     = 1;
// 	for(i=sage; i<=nage; i++)
// 	{
// 		lx(i) = exp( -m_M*(i-sage) -m_rho*m_M );
// 		if(i==nage) 
// 			lx(i) /= 1.0 - exp( -m_M );
// 	}	
// 	double phib = lx*avg_fec;
// 	double so   = value(kappa)/phib;
// 	double bo   = value(ro)*phib;
	
// 	double beta;
// 	switch(int(d_iscamCntrl(2)))
// 	{
// 		case 1:  // Beverton-Holt
// 			beta = (value(kappa)-1.)/bo;
// 		break;
// 		case 2:  // Ricker
// 			beta = log(value(kappa))/bo;
// 		break;
// 	}
	
// 	/* Fill arrays with historical values */
// 	dvector p_sbt(syr,pyr);
// 	dvector  p_ct(1,ngear);
// 	dmatrix  p_ft(nyr+1,pyr,1,ngear);
// 	dmatrix   p_N(syr,pyr+1,sage,nage);
// 	dmatrix   p_Z(syr,pyr,sage,nage);
// 	p_N.initialize();
// 	p_sbt.initialize();
// 	p_Z.initialize();
// 	p_N.sub(syr,nyr)   = value( N.sub(syr,nyr) );
// 	p_sbt(syr,nyr)     = value( sbt(syr,nyr)   );
// 	p_Z.sub(syr,nyr)   = value( Z.sub(syr,nyr) );
	
	
// 	/* Selectivity and dAllocation to gears */
// 	dmatrix va_bar(1,ngear,sage,nage);
// 	for(k=1;k<=ngear;k++)
// 	{
// 		p_ct(k)   = dAllocation(k)*tac;
// 		va_bar(k) = exp(value(log_sel(k)(nyr)));
// 	}
		
// 	/* Simulate population into the future under constant tac policy. */
// 	for(i = nyr; i<=pyr; i++)
// 	{
		
// 		if(i > nyr)
// 		{
// 			// get_ft is defined in the Baranov.cxx file
// 			p_ft(i) = getFishingMortality(p_ct, value(m_bar), va_bar, p_N(i),avg_wt);
// 			// p_ft(i)(1,nfleet) = fmsy(1,nfleet);
			
// 			// calculate total mortality in future years
// 			p_Z(i) = value(m_bar);
// 			for(k=1;k<=ngear;k++)
// 			{
// 				p_Z(i)+=p_ft(i,k)*va_bar(k);
// 			}
// 		}
		
		
// 		// spawning biomass
// 		p_sbt(i) = elem_prod(p_N(i),exp(-p_Z(i)*d_iscamCntrl(13))) * avg_fec;
		
		
// 		// sage recruits with random deviate xx
// 		// note the random number seed is repeated for each tac level.
// 		double  xx = randn(nf+i)*tau;
// 		if(i>=syr+sage-1)
// 		{
// 			double rt;
// 			double et = p_sbt(i-sage+1);		// lagged spawning biomass
			
// 			if(d_iscamCntrl(2)==1)						// Beverton-Holt model
// 			{
// 				rt=(so*et/(1.+beta*et));
// 			}
// 			if(d_iscamCntrl(2)==2)						// Ricker model
// 			{
// 				rt=(so*et*exp(-beta*et));
// 			}
			
// 			p_N(i+1,sage)=rt*exp(xx-0.5*tau*tau); 
// 		}
		
// 		/* Update numbers at age in future years */
// 		p_N(i+1)(sage+1,nage) =++ elem_prod(p_N(i)(sage,nage-1),exp(-p_Z(i)(sage,nage-1)));
// 		p_N(i+1,nage)        +=   p_N(i,nage)*exp(-p_Z(i,nage));
		
// 		//Predicted catch for checking calculations
// 		//for(k=1;k<=nfleet;k++)
// 		//{
// 		//	dvector ba = elem_prod(p_N(i),avg_wt);
// 		//	cout<<k<<" tac = "<<tac<<"\t ct = ";
// 		//	cout<<sum(elem_div(elem_prod(elem_prod(ba,p_ft(i,k)*va_bar(k)),1.-exp(-p_Z(i))),p_Z(i)));
// 		//	cout<<" fmsy = "<<fmsy<<" ft = "<<p_ft(i,k)<<endl;
// 		//}
// 	}	
// 	//cout<<"fmsy\n"<<fmsy<<endl;
// 	//cout<<"Spawning biomass\n"<<p_sbt<<endl;
// 	//exit(1);
// 	/* 
// 	  Write output to *.proj file for constructing decision tables. 
	
// 	  Biomass Metrics for the decision table:
// 	  1) P(SB_{t+1} < SB_{t})
// 	  2) P(SB_{t+1} < 0.25 B_{0})
// 	  3) P(SB_{t+1} < 0.75 B_{0})
// 	  4) P(SB_{t+1} < 0.40 B_{MSY})
// 	  5) P(SB_{t+1} < 0.80 B_{MSY})
	  
// 	  Harvest Metrics for the decision table:
// 	  1) P(U_{t+1} > Umsy)
// 	  2) P(U_{t+1} > 1/2 Umsy)
// 	  3) P(U_{t+1} > 2/3 Umsy)
// 	  4) P(tac/2+  > 20%)
	
// 	  Metric for spawning depletion and spawning trends:
// 	  1) P(5-year decline)
	  
// 	  Defn: Stock status is based on spawning biomass
// 	  Defn: Removal rate is based on removals/spawning biomass
// 	  Defn: Harvest rate    : U_{t+1}=TAC/SBio
// 	  Defn: MSY harvest rate: Umsy=MSY/SBmsy
	  
	
// 	*/
// 	if(nf==1 && runNo==1)
// 	{
// 		ofstream ofs(BaseFileName + ".proj");
// 		ofs<<" tac";
// 		ofs<<"      P(SB1)"; 
// 		ofs<<"      P(SB2)";
// 		ofs<<"      P(SB3)";
// 		ofs<<"      P(SB4)";
// 		ofs<<"      P(SB5)";
// 		ofs<<"       P(U1)";
// 		ofs<<"       P(U2)";
// 		ofs<<"       P(U3)";
// 		ofs<<"       P(U4)";
// 		ofs<<"       P(D5)";
// 		ofs<<endl;
// 		cout<<"Bo when nf==1 \t"<<bo<<endl;
// 	}
	
// 	double  ut  = tac / p_sbt(pyr);
// 	double u20  = tac / ( (p_N(pyr)(3,nage)*exp(-value(M_tot(nyr,3))))* avg_wt(3,nage) );
	
// 	/* Average rate of change in spawning biomass in last 5 years */
// 	double dSb5 = mean(log(p_sbt(pyr-5,pyr)) - log(p_sbt(pyr-6,pyr-1).shift(pyr-5)));
	
// 	ofstream ofs(BaseFileName + ".proj",ios::app);
// 	ofs<< setprecision(4)               <<setw(4) 
// 	   << tac                           <<setw(12)
// 	   << p_sbt(pyr-1)/p_sbt(pyr)       <<setw(12)
// 	   << 0.25*bo/p_sbt(pyr)            <<setw(12)
// 	   << 0.75*bo/p_sbt(pyr)            <<setw(12)
// 	   << 0.40*bmsy/p_sbt(pyr)          <<setw(12)
// 	   << 0.80*bmsy/p_sbt(pyr)          <<setw(12)
// 	   << ut/Umsy                       <<setw(12)
// 	   << ut/(0.5*Umsy)                 <<setw(12)
// 	   << ut/(2./3.*Umsy)               <<setw(12)
// 	   << u20/0.2                       <<setw(12)
// 	   << dSb5+1                        <<setw(12)
// 	   << endl;
// 	// cout<<"Finished projection model"<<endl;
//   }

///
/// \brief Run the managment strategy Evaluation routine
///


FUNCTION void runMSE()
//    cout<<"Top of runMSE"<<endl;//

//	s_iSCAMdata      s_mseData;
//	s_iSCAMvariables s_mseVars;//

//	/* SCENARIO DATA */
//	s_mseData.nStock      = ngroup;
//	s_mseData.nArea       = narea;
//	s_mseData.nSex        = nsex;
//	s_mseData.nSyr        = syr;
//	s_mseData.nNyr        = nyr;
//	s_mseData.nPyr        = nyr+10;
//	s_mseData.nSage       = sage;
//	s_mseData.nNage       = nage;
//	s_mseData.nGear       = ngear;
//	s_mseData.nFleet      = nfleet;
//	s_mseData.nFleetIndex = nFleetIndex;
//	s_mseData.dAllocation = dAllocation;
//	s_mseData.d_linf      = d_linf;
//	s_mseData.d_vonbk     = d_vonbk;
//	s_mseData.d_to        = d_to;
//	s_mseData.d_a         = d_a;
//	s_mseData.d_b         = d_b;
//	s_mseData.d_ah        = d_ah;
//	s_mseData.d_gh        = d_gh;
//	s_mseData.nCtNobs     = nCtNobs;
//	s_mseData.dCatchData  = dCatchData;
//	s_mseData.nIt         = nItNobs;
//	s_mseData.nItNobs     = n_it_nobs;
//	s_mseData.n_survey_type = n_survey_type;
//	s_mseData.dSurveyData = &d3_survey_data;
//	
//	s_mseData.nAgears     = nAgears;
//	s_mseData.nAnobs      = n_A_nobs;
//	s_mseData.nAsage      = n_A_sage;
//	s_mseData.nAnage      = n_A_nage;
//	s_mseData.dA          = &d3_A;
//	s_mseData.nWtNobs     = nWtNobs;
//	s_mseData.d3_wt_avg     = &d3_wt_avg;
//	s_mseData.d3_wt_mat     = &d3_wt_mat;//

//	s_mseData.d_iscamCntrl        = d_iscamCntrl;//

//    //

//    /* SCENARIO PARAMETERS */
//	d3_array d3_selpar(1,ngear,1,jsel_npar,1,isel_npar);
//	d3_array d3_M(1,n_ags,syr,nyr,sage,nage);
//	d3_array d3_S(1,n_ags,syr,nyr,sage,nage);
//	d3_array d3_ft(1,n_ags,1,ngear,syr,nyr);
//	d4_array d4_log_sel(1,ngear,1,n_ags,syr,nyr,sage,nage);
//	for(k=1;k<=ngear;k++)
//	{
//		d3_selpar(k) = value(sel_par(k));
//		d4_log_sel(k) = value(log_sel(k));
//	}
//	for( g = 1; g <= n_ags; g++ )
//	{
//		d3_M(g) = value(M(g));
//		d3_S(g) = value(S(g));
//		d3_ft(g) = value(ft(g));
//	}//

//	s_mseVars.d_log_ro        = value(theta(1));
//	s_mseVars.d_steepness     = value(theta(2));
//	s_mseVars.d_log_m         = value(theta(3));
//	s_mseVars.d_log_rbar      = value(theta(4));
//	s_mseVars.d_log_rinit     = value(theta(5));
//	s_mseVars.d_rho           = value(theta(6));
//	s_mseVars.d_varphi        = value(theta(7));
//	s_mseVars.dLog_M_devs     = value(log_m_devs);
//	s_mseVars.dLog_Rbar_devs  = value(log_rec_devs);
//	s_mseVars.dLog_Rinit_devs = value(init_log_rec_devs);
//	s_mseVars.nSel_type       = isel_type;
//	s_mseVars.nSel_block      = sel_blocks;
//	s_mseVars.dSelPars        = &d3_selpar;
//	s_mseVars.d4_log_sel      = &d4_log_sel;
//	s_mseVars.d3_Ft           = &d3_ft;
//	s_mseVars.d3_Mt			  = &d3_M;
//	s_mseVars.d3_St           = &d3_S;//
//

//	// Instantiate the Operating Model Class
//    //OperatingModel om(s_mseData,s_mseVars);
//    cout<<"This is red leader, Im going in"<<endl;
//    OperatingModel om(s_mseData,s_mseVars,argc,argv);
//    cout<<"Use the force Luke"<<endl;
//    // Methods for the class om.
//    om.runScenario(rseed);//
//
//
//
//


TOP_OF_MAIN_SECTION
	time(&start);
	arrmblsize = 50000000;
	gradient_structure::set_GRADSTACK_BUFFER_SIZE(1.e7);
	gradient_structure::set_CMPDIF_BUFFER_SIZE(1.e7);
	gradient_structure::set_MAX_NVAR_OFFSET(5000);
	gradient_structure::set_NUM_DEPENDENT_VARIABLES(5000);


GLOBALS_SECTION
	/**
	\def REPORT(object)
	Prints name and value of \a object on ADMB report %ofstream file.
	*/
	#undef REPORT
	#define REPORT(object) report << #object "\n" << object << endl;
    
	#undef COUT
	#define COUT(object) cout << #object "\n" << object <<endl;

	#undef TINY
	#define TINY 1.e-08

	#undef NA
	#define NA -99.0

	#include <admodel.h>
	#include <time.h>
	#include <string.h>
	#include "lib/msy.h"
	#include "lib/msy.hpp"
	#include "lib/baranov.h"
    #include "lib/LogisticNormal.h"
	#include "Selex.h"
	//#include "lib/msy.cpp"
	//#include "lib/baranov.cpp"
	//#include "lib/LogisticNormal.cpp"
	//#include "lib/LogisticStudentT.cpp"
	//#include "OpMod.h"

	ivector getIndex(const dvector& a, const dvector& b)
	{
		int i,j,n;
		n = 0;
		j = 1;
		for( i = a.indexmin(); i <= a.indexmax(); i++ )
		{
			// cout<<"Luke I am your father"<<endl;
			// cout<<i<<endl;
			// exit(1);
			 if(b(i) != NA) n++;
		}
		ivector tmp(1,n);
		for( i = a.indexmin(); i <= a.indexmax(); i++ )
		{
			if(b(i) != NA )
			{
				tmp(j++) = a(i);
			}
		}
		
		return(tmp);
	}

	void readMseInputs()
	  {
	  	cout<<"yep this worked"<<endl;
	  }

	time_t start,finish;
	long hour,minute,second;
	double elapsed_time;
	bool mcmcPhase = 0;
	bool mcmcEvalPhase = 0;
	
	adstring BaseFileName;
	adstring ReportFileName;
	adstring NewFileName;

	adstring stripExtension(adstring fileName)
	{
		/*
		This function strips the file extension
		from the fileName argument and returns
		the file name without the extension.
		*/
		const int length = fileName.size();
		for (int i=length; i>=0; --i)
		{
			if (fileName(i)=='.')
			{
				return fileName(1,i-1);
			}
		}
		return fileName;
	}
	
	

	// class selex_vector
	// {
	// 	private:
	// 		int m_length;
			

	// 	public:

	// 	selex_vector()
	// 	{
	// 		m_length = 0;
			
	// 	}

	// 	~selex_vector()
	// 	{
			
	// 	}

		
	// };


	
	// #ifdef __GNUDOS__
	//   #include <gccmanip.h>
	// #endif
	// Variables to store results from DIC calculations.
	double dicNoPar = 0;
	double dicValue = 0;




// 	void function_minimizer::mcmc_eval(void)
// 	{
// 		// |---------------------------------------------------------------------------|
// 		// | Added DIC calculation.  Martell, Jan 29, 2013                             |
// 		// |---------------------------------------------------------------------------|
// 		// | DIC = pd + dbar
// 		// | pd  = dbar - dtheta  (Effective number of parameters)
// 		// | dbar   = expectation of the likelihood function (average f)
// 		// | dtheta = expectation of the parameter sample (average y) 

// 	  gradient_structure::set_NO_DERIVATIVES();
// 	  initial_params::current_phase=initial_params::max_number_phases;
// 	  uistream * pifs_psave = NULL;

// 	#if defined(USE_LAPLACE)
// 	#endif

// 	#if defined(USE_LAPLACE)
// 	    initial_params::set_active_random_effects();
// 	    int nvar1=initial_params::nvarcalc(); 
// 	#else
// 	  int nvar1=initial_params::nvarcalc(); // get the number of active parameters
// 	#endif
// 	  int nvar;
	  
// 	  pifs_psave= new
// 	    uistream((char*)(ad_comm::adprogram_name + adstring(".psv")));
// 	  if (!pifs_psave || !(*pifs_psave))
// 	  {
// 	    cerr << "Error opening file "
// 	            << (char*)(ad_comm::adprogram_name + adstring(".psv"))
// 	       << endl;
// 	    if (pifs_psave)
// 	    {
// 	      delete pifs_psave;
// 	      pifs_psave=NULL;
// 	      return;
// 	    }
// 	  }
// 	  else
// 	  {     
// 	    (*pifs_psave) >> nvar;
// 	    if (nvar!=nvar1)
// 	    {
// 	      cout << "Incorrect value for nvar in file "
// 	           << "should be " << nvar1 << " but read " << nvar << endl;
// 	      if (pifs_psave)
// 	      {
// 	        delete pifs_psave;
// 	        pifs_psave=NULL;
// 	      }
// 	      return;
// 	    }
// 	  }
	  
// 	  int nsamp = 0;
// 	  double sumll = 0;
// 	  independent_variables y(1,nvar);
// 	  independent_variables sumy(1,nvar);

// 	  do
// 	  {
// 	    if (pifs_psave->eof())
// 	    {
// 	      break;
// 	    }
// 	    else
// 	    {
// 	      (*pifs_psave) >> y;
// 	      sumy = sumy + y;
// 	      if (pifs_psave->eof())
// 	      {
// 	      	double dbar = sumll/nsamp;
// 	      	int ii=1;
// 	      	y = sumy/nsamp;
// 	      	initial_params::restore_all_values(y,ii);
// 	        initial_params::xinit(y);   
// 	        double dtheta = 2.0 * get_monte_carlo_value(nvar,y);
// 	        double pd     = dbar - dtheta;
// 	        double dic    = pd + dbar;
// 	        dicValue      = dic;
// 	        dicNoPar      = pd;

// 	        cout<<"Number of posterior samples    = "<<nsamp    <<endl;
// 	        cout<<"Expectation of log-likelihood  = "<<dbar     <<endl;
// 	        cout<<"Expectation of theta           = "<<dtheta   <<endl;
// 	        cout<<"Number of estimated parameters = "<<nvar1    <<endl;
// 		    cout<<"Effective number of parameters = "<<dicNoPar <<endl;
// 		    cout<<"DIC                            = "<<dicValue <<endl;
// 	        break;
// 	      }
// 	      int ii=1;
// 	      initial_params::restore_all_values(y,ii);
// 	      initial_params::xinit(y);   
// 	      double ll = 2.0 * get_monte_carlo_value(nvar,y);
// 	      sumll    += ll;
// 	      nsamp++;
// 	      // cout<<sumy(1,3)/nsamp<<" "<<get_monte_carlo_value(nvar,y)<<endl;
// 	    }
// 	  }
// 	  while(1);
// 	  if (pifs_psave)
// 	  {
// 	    delete pifs_psave;
// 	    pifs_psave=NULL;
// 	  }
// 	  return;
// 	}
	
	
FINAL_SECTION
	cout<<"Here I am "<<endl;
	time(&finish);
	elapsed_time=difftime(finish,start);
	hour=long(elapsed_time)/3600;
	minute=long(elapsed_time)%3600/60;
	second=(long(elapsed_time)%3600)%60;
	cout<<endl<<endl<<"*******************************************"<<endl;
	cout<<"--Start time: "<<ctime(&start)<<endl;
	cout<<"--Finish time: "<<ctime(&finish)<<endl;
	cout<<"--Runtime: ";
	cout<<hour<<" hours, "<<minute<<" minutes, "<<second<<" seconds"<<endl;
	cout<<"--Number of function evaluations: "<<nf<<endl;
	cout<<"--Results are saved with the base name:\n"<<"\t"<<BaseFileName<<endl;
	cout<<"*******************************************"<<endl;

		

	if(mseFlag) runMSE();
	cout<<"End of class testing"<<endl;


	//Make copies of the report file using the ReportFileName
	//to ensure the results are saved to the same directory 
	//that the data file is in. This should probably go in the 
	//FINAL_SECTION
	
	//CHANGED only copy over the mcmc files if in mceval_phase()
	
	#if defined __APPLE__ || defined __linux
	if(last_phase() && !retro_yrs)
	{
		adstring bscmd = "cp iscam.rep " +ReportFileName;
		system(bscmd);
		
		bscmd = "cp iscam.par " + BaseFileName + ".par";
		system(bscmd); 
		
		bscmd = "cp iscam.std " + BaseFileName + ".std";
		system(bscmd);
		
		bscmd = "cp iscam.cor " + BaseFileName + ".cor";
		system(bscmd);
		
		if( SimFlag )
		{
			bscmd = "cp iscam.sim " + BaseFileName + ".sim";
			system(bscmd);
		}

		if( mcmcPhase )
		{
			bscmd = "cp iscam.psv " + BaseFileName + ".psv";
			system(bscmd);
			
			cout<<"Copied binary posterior sample values"<<endl;
		}
		
		if( mcmcEvalPhase )
		{		
			bscmd = "cp iscam.mcmc " + BaseFileName + ".mcmc";
			system(bscmd);
		
			bscmd = "cp sbt.mcmc " + BaseFileName + ".mcst";
			system(bscmd);
		
			bscmd = "cp rt.mcmc " + BaseFileName + ".mcrt";
			system(bscmd);
			
			ofstream mcofs(ReportFileName,ios::app);
			mcofs<<"ENpar\n"<<dicNoPar<<endl;
			mcofs<<"DIC\n"<<dicValue<<endl;
			mcofs.close();
			cout<<"Copied MCMC Files"<<endl;
		}
	}

	if( last_phase() && retro_yrs )
	{
		//copy report file with .ret# extension for retrospective analysis
		adstring bscmd = "cp iscam.rep " + BaseFileName + ".ret" + str(retro_yrs);
		system(bscmd);
	}
	#endif

	#if defined _WIN32 || defined _WIN64
	if(last_phase() && !retro_yrs)
	{
		adstring bscmd = "copy iscam.rep " +ReportFileName;
		system(bscmd);
		
		bscmd = "copy iscam.par " + BaseFileName + ".par";
		system(bscmd); 
		
		bscmd = "copy iscam.std " + BaseFileName + ".std";
		system(bscmd);
		
		bscmd = "copy iscam.cor " + BaseFileName + ".cor";
		system(bscmd);
		
		if( mcmcPhase )
		{
			bscmd = "copy iscam.psv " + BaseFileName + ".psv";
			system(bscmd);
			
			cout<<"Copied binary posterior sample values"<<endl;
		}
		
		if( mcmcEvalPhase )
		{		
			bscmd = "copy iscam.mcmc " + BaseFileName + ".mcmc";
			system(bscmd);
		
			bscmd = "copy sbt.mcmc " + BaseFileName + ".mcst";
			system(bscmd);
		
			bscmd = "copy rt.mcmc " + BaseFileName + ".mcrt";
			system(bscmd);
		
			cout<<"Copied MCMC Files"<<endl;
		}
	}

	if( last_phase() && retro_yrs )
	{
		//copy report file with .ret# extension for retrospective analysis
		adstring bscmd = "copy iscam.rep " + BaseFileName + ".ret" + str(retro_yrs);
		system(bscmd);
	}
	#endif

<|MERGE_RESOLUTION|>--- conflicted
+++ resolved
@@ -706,11 +706,7 @@
 			else if( !h ) 
 			{
 					//cout<<h<<endl;
-<<<<<<< HEAD
-
-=======
-				
->>>>>>> smartell/IPHC-developer
+
 				for(int h=1;h<=nsex;h++)
 				{
 					ig                   = pntr_ags(f,g,h);
@@ -4935,11 +4931,11 @@
 	#include "lib/baranov.h"
     #include "lib/LogisticNormal.h"
 	#include "Selex.h"
-	//#include "lib/msy.cpp"
-	//#include "lib/baranov.cpp"
-	//#include "lib/LogisticNormal.cpp"
-	//#include "lib/LogisticStudentT.cpp"
-	//#include "OpMod.h"
+	#include "lib/msy.cpp"
+	#include "lib/baranov.cpp"
+	#include "lib/LogisticNormal.cpp"
+	#include "lib/LogisticStudentT.cpp"
+	#include "OpMod.h"
 
 	ivector getIndex(const dvector& a, const dvector& b)
 	{
