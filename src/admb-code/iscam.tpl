--- conflicted
+++ resolved
@@ -705,11 +705,6 @@
 			}
 			else if( !h ) 
 			{
-<<<<<<< HEAD
-=======
-					//cout<<h<<endl;
-
->>>>>>> 77884cd6
 				for(int h=1;h<=nsex;h++)
 				{
 					ig                   = pntr_ags(f,g,h);
@@ -4934,10 +4929,10 @@
 	#include "lib/baranov.h"
     #include "lib/LogisticNormal.h"
 	#include "Selex.h"
-	#include "lib/msy.cpp"
-	#include "lib/baranov.cpp"
-	#include "lib/LogisticNormal.cpp"
-	#include "lib/LogisticStudentT.cpp"
+	// #include "lib/msy.cpp"
+	// #include "lib/baranov.cpp"
+	// #include "lib/LogisticNormal.cpp"
+	// #include "lib/LogisticStudentT.cpp"
 	#include "OpMod.h"
 
 	ivector getIndex(const dvector& a, const dvector& b)
