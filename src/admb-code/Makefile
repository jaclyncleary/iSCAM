# A Generic Makefile for ADMB programs that also includes additonal libraries.
# Developed for Mac OSx using the clang++ compiler
# Author: Steve Martell & John Sibert
# —————————————————————— INSTRUCTIONS ———————————————————————— #
# 1. Set the EXEC variable to the name of the program.         #
# 2. List additional .cpp files required by EXEC in SRCS macro #
# 3. Set the ADMB_HOME path to your distribution of ADMB.      #
# 4. To make executables with ADMB "safe" library type: make   #
# 5. Optimized executables type: make OPT=TRUE                 #
# ———————————————————————————————————————————————————————————— #
EXEC = iscam
SRCS = $(EXEC).cpp LogisticNormal.cpp
OBJS = $(SRCS:.cpp=.o)
TPLS = $(EXEC).tpl
DEPS = $(SRCS:.cpp=.depends)

# Export the path to your ADMB dist directory
<<<<<<< HEAD
export ADMB_HOME=/Users/catarinawor/admb-trunk/build/dist
=======
export ADMB_HOME=~/admb-trunk/build/dist
>>>>>>> 0c4445e8

# establish the C++ compiler (on Mac OSX use clang++)
CC=clang
CXX=clang++
# and linker
LL = $(CC)
LD = $(CXX)
# Remove macro
RM=rm -f

# identify some extra file name suffixes
.SUFFIXES: .tpl .cpp .o .obj

# tell make not to delete these intermediate targets
.PRECIOUS: %.cpp %.o %.obj

# make some special PHONY targets
.PHONY: all help rules clean

# set up ADMB flags and appropriate libraries
# make the "safe" version by default
# to make "the optimized" version, type  `make OPT=TRUE
ifeq ($(OPT),TRUE)
  CC_OPT = -O3 -Wall -DOPT_LIB
  LDFLAGS = -O3 
  LDLIBS  = $(ADMB_HOME)/lib/libadmbo.a $(ADMB_HOME)/contrib/lib/libcontribo.a
else
  CC_OPT = -O3 -Wall -DSAFE_ALL
  LDFLAGS = -O3 -g
  LDLIBS  = $(ADMB_HOME)/lib/libadmb.a $(ADMB_HOME)/contrib/lib/libcontrib.a
endif

# set general compiler flags
CXXFLAGS = $(CC_OPT) -D__GNUDOS__ -Dlinux -DUSE_LAPLACE  -I. -I$(ADMB_HOME)/include -I$(ADMB_HOME)/contrib/include

# this is the default target
all: $(EXEC)

# link the object file into the executable 
$(EXEC): $(OBJS)
	$(LD) $(LDFLAGS) -o  $@ $(OBJS) $(LDLIBS)


# Advanced Auto Dependency Generation
# Check compiler options for generating phony targets (-MP -MD for clang compiler on OSX)
%.o : %.cpp
	$(CXX) -MP -MD -c -o $@ $< $(CXXFLAGS)

-include $(OBJS:%.o=%.d)

# Build the cpp file from the tpl
$(EXEC).cpp: $(TPLS)
	$(ADMB_HOME)/bin/tpl2cpp $(TPLS:.tpl=)



clean: 
	$(RM) $(OBJS) $(EXEC).cpp


# generate some information about what your are doing
rules:
	@echo EXEC = $(EXEC)
	@echo OBJS = $(OBJS)
	@echo SRCS = $(SRCS)
	@echo TPLS = $(TPLS)
	@echo OPT = $(OPT)
	@echo CC_OPT = $(CC_OPT)
	@echo PWD = $(PWD)
	@echo ADMB_HOME = $(ADMB_HOME)
	@echo CC = $(CC)
	$(CC) --version
	@echo LD = $(LD)
	@echo CXXFLAGS = $(CXXFLAGS)
	@echo LDFLAGS = $(LDFLAGS)


# Some help for the naive
help:
	@echo Set:   EXEC target to the BaseName of your tpl script.
	@echo Usage: make <OPT=TRUE>
	@echo        specify OPT=TRUE to build optimized version


<|MERGE_RESOLUTION|>--- conflicted
+++ resolved
@@ -15,11 +15,7 @@
 DEPS = $(SRCS:.cpp=.depends)
 
 # Export the path to your ADMB dist directory
-<<<<<<< HEAD
-export ADMB_HOME=/Users/catarinawor/admb-trunk/build/dist
-=======
 export ADMB_HOME=~/admb-trunk/build/dist
->>>>>>> 0c4445e8
 
 # establish the C++ compiler (on Mac OSX use clang++)
 CC=clang
