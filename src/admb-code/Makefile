--- conflicted
+++ resolved
@@ -8,19 +8,11 @@
 endif
 
 default:
-<<<<<<< HEAD
-	admb -s -g iscam
-	cp iscam ${DISK}/debug
-
-opt:
-	admb iscam
-=======
 	admb -s iscam logistic_normal.cpp
 	cp iscam ${DISK}/debug
 
 opt:
 	admb -O iscam logistic_normal.cpp
->>>>>>> 116fd0d8
 	cp iscam ${DISK}/release
 
 clean:
