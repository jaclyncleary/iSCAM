--- conflicted
+++ resolved
@@ -10,13 +10,7 @@
 #include "msy.h"
 #include "baranov.h"
 
-<<<<<<< HEAD
-
-
-=======
-
-
->>>>>>> b1b3b13b
+
 /** \brief Destructor
 	\author Steven Martell 
 **/
